// Acorn is a tiny, fast JavaScript parser written in JavaScript.
//
// Acorn was written by Marijn Haverbeke and various contributors and
// released under an MIT license. The Unicode regexps (for identifiers
// and whitespace) were taken from [Esprima](http://esprima.org) by
// Ariya Hidayat.
//
// Git repositories for Acorn are available at
//
//     http://marijnhaverbeke.nl/git/acorn
//     https://github.com/marijnh/acorn.git
//
// Please use the [github bug tracker][ghbt] to report issues.
//
// [ghbt]: https://github.com/marijnh/acorn/issues
//
// This file defines the main parser interface. The library also comes
// with a [error-tolerant parser][dammit] and an
// [abstract syntax tree walker][walk], defined in other files.
//
// [dammit]: acorn_loose.js
// [walk]: util/walk.js

(function(root, mod) {
  if (typeof exports == "object" && typeof module == "object") return mod(exports); // CommonJS
  if (typeof define == "function" && define.amd) return define(["exports"], mod); // AMD
  mod(root.acorn || (root.acorn = {})); // Plain browser env
})(this, function(exports) {
  "use strict";

  exports.version = "0.11.1";

  // The main exported interface (under `self.acorn` when in the
  // browser) is a `parse` function that takes a code string and
  // returns an abstract syntax tree as specified by [Mozilla parser
  // API][api], with the caveat that inline XML is not recognized.
  //
  // [api]: https://developer.mozilla.org/en-US/docs/SpiderMonkey/Parser_API

  var options, input, inputLen, sourceFile;

  exports.parse = function(inpt, opts) {
    input = String(inpt); inputLen = input.length;
    setOptions(opts);
    initTokenState();
    var startPos = options.locations ? [tokPos, curPosition()] : tokPos;
    initParserState();
    return parseTopLevel(options.program || startNodeAt(startPos));
  };

  // A second optional argument can be given to further configure
  // the parser process. These options are recognized:

  var defaultOptions = exports.defaultOptions = {
    playground: false,
    // `ecmaVersion` indicates the ECMAScript version to parse. Must
    // be either 3, or 5, or 6. This influences support for strict
    // mode, the set of reserved words, support for getters and
    // setters and other features.
    ecmaVersion: 5,
    // Turn on `strictSemicolons` to prevent the parser from doing
    // automatic semicolon insertion.
    strictSemicolons: false,
    // When `allowTrailingCommas` is false, the parser will not allow
    // trailing commas in array and object literals.
    allowTrailingCommas: true,
    // By default, reserved words are not enforced. Enable
    // `forbidReserved` to enforce them. When this option has the
    // value "everywhere", reserved words and keywords can also not be
    // used as property names.
    forbidReserved: false,
    // When enabled, a return at the top level is not considered an
    // error.
    allowReturnOutsideFunction: false,
    // When enabled, import/export statements are not constrained to
    // appearing at the top of the program.
    allowImportExportEverywhere: false,
    // When enabled, hashbang directive in the beginning of file
    // is allowed and treated as a line comment.
    allowHashBang: false,
    // When `locations` is on, `loc` properties holding objects with
    // `start` and `end` properties in `{line, column}` form (with
    // line being 1-based and column 0-based) will be attached to the
    // nodes.
    locations: false,
    // A function can be passed as `onToken` option, which will
    // cause Acorn to call that function with object in the same
    // format as tokenize() returns. Note that you are not
    // allowed to call the parser from the callback—that will
    // corrupt its internal state.
    onToken: null,
    // A function can be passed as `onComment` option, which will
    // cause Acorn to call that function with `(block, text, start,
    // end)` parameters whenever a comment is skipped. `block` is a
    // boolean indicating whether this is a block (`/* */`) comment,
    // `text` is the content of the comment, and `start` and `end` are
    // character offsets that denote the start and end of the comment.
    // When the `locations` option is on, two more parameters are
    // passed, the full `{line, column}` locations of the start and
    // end of the comments. Note that you are not allowed to call the
    // parser from the callback—that will corrupt its internal state.
    onComment: null,
    // Nodes have their start and end characters offsets recorded in
    // `start` and `end` properties (directly on the node, rather than
    // the `loc` object, which holds line/column data. To also add a
    // [semi-standardized][range] `range` property holding a `[start,
    // end]` array with the same numbers, set the `ranges` option to
    // `true`.
    //
    // [range]: https://bugzilla.mozilla.org/show_bug.cgi?id=745678
    ranges: false,
    // It is possible to parse multiple files into a single AST by
    // passing the tree produced by parsing the first file as
    // `program` option in subsequent parses. This will add the
    // toplevel forms of the parsed file to the `Program` (top) node
    // of an existing parse tree.
    program: null,
    // When `locations` is on, you can pass this to record the source
    // file in every node's `loc` object.
    sourceFile: null,
    // This value, if given, is stored in every node, whether
    // `locations` is on or off.
    directSourceFile: null,
    // When enabled, parenthesized expressions are represented by
    // (non-standard) ParenthesizedExpression nodes
    preserveParens: false
  };

  // This function tries to parse a single expression at a given
  // offset in a string. Useful for parsing mixed-language formats
  // that embed JavaScript expressions.

  exports.parseExpressionAt = function(inpt, pos, opts) {
    input = String(inpt); inputLen = input.length;
    setOptions(opts);
    initTokenState(pos);
    initParserState();
    return parseExpression();
  };

  var isArray = function (obj) {
    return Object.prototype.toString.call(obj) === "[object Array]";
  };

  function setOptions(opts) {
    options = {};
    for (var opt in defaultOptions)
      options[opt] = opts && has(opts, opt) ? opts[opt] : defaultOptions[opt];
    sourceFile = options.sourceFile || null;
    if (isArray(options.onToken)) {
      var tokens = options.onToken;
      options.onToken = function (token) {
        tokens.push(token);
      };
    }
    if (isArray(options.onComment)) {
      var comments = options.onComment;
      options.onComment = function (block, text, start, end, startLoc, endLoc) {
        var comment = {
          type: block ? 'Block' : 'Line',
          value: text,
          start: start,
          end: end
        };
        if (options.locations) {
          comment.loc = new SourceLocation();
          comment.loc.start = startLoc;
          comment.loc.end = endLoc;
        }
        if (options.ranges)
          comment.range = [start, end];
        comments.push(comment);
      };
    }
    if (options.strictMode) {
      strict = true;
    }
    if (options.ecmaVersion >= 6) {
      isKeyword = isEcma6Keyword;
    } else {
      isKeyword = isEcma5AndLessKeyword;
    }
  }

  // The `getLineInfo` function is mostly useful when the
  // `locations` option is off (for performance reasons) and you
  // want to find the line/column position for a given character
  // offset. `input` should be the code string that the offset refers
  // into.

  var getLineInfo = exports.getLineInfo = function(input, offset) {
    for (var line = 1, cur = 0;;) {
      lineBreak.lastIndex = cur;
      var match = lineBreak.exec(input);
      if (match && match.index < offset) {
        ++line;
        cur = match.index + match[0].length;
      } else break;
    }
    return {line: line, column: offset - cur};
  };

  function Token() {
    this.type = tokType;
    this.value = tokVal;
    this.start = tokStart;
    this.end = tokEnd;
    if (options.locations) {
      this.loc = new SourceLocation();
      this.loc.end = tokEndLoc;
    }
    if (options.ranges)
      this.range = [tokStart, tokEnd];
  }

  exports.Token = Token;

  // Acorn is organized as a tokenizer and a recursive-descent parser.
  // The `tokenize` export provides an interface to the tokenizer.
  // Because the tokenizer is optimized for being efficiently used by
  // the Acorn parser itself, this interface is somewhat crude and not
  // very modular. Performing another parse or call to `tokenize` will
  // reset the internal state, and invalidate existing tokenizers.

  exports.tokenize = function(inpt, opts) {
    input = String(inpt); inputLen = input.length;
    setOptions(opts);
    initTokenState();
    skipSpace();

    function getToken() {
      lastEnd = tokEnd;
      readToken();
      return new Token();
    }
    getToken.jumpTo = function(pos, exprAllowed) {
      tokPos = pos;
      if (options.locations) {
        tokCurLine = 1;
        tokLineStart = lineBreak.lastIndex = 0;
        var match;
        while ((match = lineBreak.exec(input)) && match.index < pos) {
          ++tokCurLine;
          tokLineStart = match.index + match[0].length;
        }
      }
      tokExprAllowed = !!exprAllowed;
      skipSpace();
    };
    getToken.current = function() { return new Token(); };
    if (typeof Symbol !== 'undefined') {
      getToken[Symbol.iterator] = function () {
        return {
          next: function () {
            var token = getToken();
            return {
              done: token.type === _eof,
              value: token
            };
          }
        };
      };
    }
    getToken.options = options;
    return getToken;
  };

  // State is kept in (closure-)global variables. We already saw the
  // `options`, `input`, and `inputLen` variables above.

  // The current position of the tokenizer in the input.

  var tokPos;

  // The start and end offsets of the current token.

  var tokStart, tokEnd;

  // When `options.locations` is true, these hold objects
  // containing the tokens start and end line/column pairs.

  var tokStartLoc, tokEndLoc;

  // The type and value of the current token. Token types are objects,
  // named by variables against which they can be compared, and
  // holding properties that describe them (indicating, for example,
  // the precedence of an infix operator, and the original name of a
  // keyword token). The kind of value that's held in `tokVal` depends
  // on the type of the token. For literals, it is the literal value,
  // for operators, the operator name, and so on.

  var tokType, tokVal;

  // Internal state for the tokenizer. To distinguish between division
  // operators and regular expressions, it remembers whether the last
  // token was one that is allowed to be followed by an expression. In
  // some cases, notably after ')' or '}' tokens, the situation
  // depends on the context before the matching opening bracket, so
  // tokContext keeps a stack of information about current bracketed
  // forms.

  var tokContext, tokExprAllowed;

  // When `options.locations` is true, these are used to keep
  // track of the current line, and know when a new line has been
  // entered.

  var tokCurLine, tokLineStart;

  // These store the position of the previous token, which is useful
  // when finishing a node and assigning its `end` position.

  var lastStart, lastEnd, lastEndLoc;

  // This is the parser's state. `inFunction` is used to reject
  // `return` statements outside of functions, `inGenerator` to
  // reject `yield`s outside of generators, `labels` to verify
  // that `break` and `continue` have somewhere to jump to, and
  // `strict` indicates whether strict mode is on.

  var inFunction, inGenerator, inAsync, labels, strict,
    inXJSChild, inXJSTag, inType;

  function initParserState() {
    lastStart = lastEnd = tokPos;
<<<<<<< HEAD
    if (options.locations) lastEndLoc = new Position;
    inFunction = inGenerator = inAsync = strict = false;
=======
    if (options.locations) lastEndLoc = curPosition();
    inFunction = inGenerator = false;
>>>>>>> 5d96bbd7
    labels = [];
    skipSpace();
    readToken();
  }

  // This function is used to raise exceptions on parse errors. It
  // takes an offset integer (into the current `input`) to indicate
  // the location of the error, attaches the position to the end
  // of the error message, and then raises a `SyntaxError` with that
  // message.

  function raise(pos, message) {
    var loc = getLineInfo(input, pos);
    message += " (" + loc.line + ":" + loc.column + ")";
    var err = new SyntaxError(message);
    err.pos = pos; err.loc = loc; err.raisedAt = tokPos;
    throw err;
  }

  // Reused empty array added for node fields that are always empty.

  var empty = [];

  // ## Token types

  // The assignment of fine-grained, information-carrying type objects
  // allows the tokenizer to store the information it has about a
  // token in a way that is very cheap for the parser to look up.

  // All token type variables start with an underscore, to make them
  // easy to recognize.

  // These are the general types. The `type` property is only used to
  // make them recognizeable when debugging.

  var _num = {type: "num"}, _regexp = {type: "regexp"}, _string = {type: "string"};
  var _name = {type: "name"}, _eof = {type: "eof"};
  var _jsxName = {type: "jsxName"};

  // These are JSX-specific token types

  var _xjsName = {type: "xjsName"}, _xjsText = {type: "xjsText"};

  // Keyword tokens. The `keyword` property (also used in keyword-like
  // operators) indicates that the token originated from an
  // identifier-like word, which is used when parsing property names.
  //
  // The `beforeExpr` property is used to disambiguate between regular
  // expressions and divisions. It is set on all token types that can
  // be followed by an expression (thus, a slash after them would be a
  // regular expression).
  //
  // `isLoop` marks a keyword as starting a loop, which is important
  // to know when parsing a label, in order to allow or disallow
  // continue jumps to that label.

  var _break = {keyword: "break"}, _case = {keyword: "case", beforeExpr: true}, _catch = {keyword: "catch"};
  var _continue = {keyword: "continue"}, _debugger = {keyword: "debugger"}, _default = {keyword: "default"};
  var _do = {keyword: "do", isLoop: true}, _else = {keyword: "else", beforeExpr: true};
  var _finally = {keyword: "finally"}, _for = {keyword: "for", isLoop: true}, _function = {keyword: "function"};
  var _if = {keyword: "if"}, _return = {keyword: "return", beforeExpr: true}, _switch = {keyword: "switch"};
  var _throw = {keyword: "throw", beforeExpr: true}, _try = {keyword: "try"}, _var = {keyword: "var"};
  var _let = {keyword: "let"}, _const = {keyword: "const"};
  var _while = {keyword: "while", isLoop: true}, _with = {keyword: "with"}, _new = {keyword: "new", beforeExpr: true};
  var _this = {keyword: "this"};
  var _class = {keyword: "class"}, _extends = {keyword: "extends", beforeExpr: true};
  var _export = {keyword: "export"}, _import = {keyword: "import"};
  var _yield = {keyword: "yield", beforeExpr: true};

  // The keywords that denote values.

  var _null = {keyword: "null", atomValue: null}, _true = {keyword: "true", atomValue: true};
  var _false = {keyword: "false", atomValue: false};

  // Some keywords are treated as regular operators. `in` sometimes
  // (when parsing `for`) needs to be tested against specifically, so
  // we assign a variable name to it for quick comparing.

  var _in = {keyword: "in", binop: 7, beforeExpr: true};

  // Map keyword names to token types.

  var keywordTypes = {"break": _break, "case": _case, "catch": _catch,
                      "continue": _continue, "debugger": _debugger, "default": _default,
                      "do": _do, "else": _else, "finally": _finally, "for": _for,
                      "function": _function, "if": _if, "return": _return, "switch": _switch,
                      "throw": _throw, "try": _try, "var": _var, "let": _let, "const": _const,
                      "while": _while, "with": _with,
                      "null": _null, "true": _true, "false": _false, "new": _new, "in": _in,
                      "instanceof": {keyword: "instanceof", binop: 7, beforeExpr: true}, "this": _this,
                      "typeof": {keyword: "typeof", prefix: true, beforeExpr: true},
                      "void": {keyword: "void", prefix: true, beforeExpr: true},
                      "delete": {keyword: "delete", prefix: true, beforeExpr: true},
                      "class": _class, "extends": _extends,
                      "export": _export, "import": _import, "yield": _yield};

  // Punctuation token types. Again, the `type` property is purely for debugging.

  var _bracketL = {type: "[", beforeExpr: true}, _bracketR = {type: "]"}, _braceL = {type: "{", beforeExpr: true};
  var _braceR = {type: "}"}, _parenL = {type: "(", beforeExpr: true}, _parenR = {type: ")"};
  var _comma = {type: ",", beforeExpr: true}, _semi = {type: ";", beforeExpr: true};
  var _colon = {type: ":", beforeExpr: true}, _dot = {type: "."}, _question = {type: "?", beforeExpr: true};
  var _arrow = {type: "=>", beforeExpr: true}, _template = {type: "template"};
  var _ellipsis = {type: "...", beforeExpr: true};
  var _backQuote = {type: "`"}, _dollarBraceL = {type: "${", beforeExpr: true};
  var _jsxText = {type: "jsxText"};
  var _paamayimNekudotayim = { type: "::", beforeExpr: true };
  var _at = { type: '@' };
  var _hash = { type: '#' };

  // Operators. These carry several kinds of properties to help the
  // parser use them properly (the presence of these properties is
  // what categorizes them as operators).
  //
  // `binop`, when present, specifies that this operator is a binary
  // operator, and will refer to its precedence.
  //
  // `prefix` and `postfix` mark the operator as a prefix or postfix
  // unary operator. `isUpdate` specifies that the node produced by
  // the operator should be of type UpdateExpression rather than
  // simply UnaryExpression (`++` and `--`).
  //
  // `isAssign` marks all of `=`, `+=`, `-=` etcetera, which act as
  // binary operators with a very low precedence, that should result
  // in AssignmentExpression nodes.

  var _slash = {binop: 10, beforeExpr: true}, _eq = {isAssign: true, beforeExpr: true};
  var _assign = {isAssign: true, beforeExpr: true};
  var _incDec = {postfix: true, prefix: true, isUpdate: true}, _prefix = {prefix: true, beforeExpr: true};
  var _logicalOR = {binop: 1, beforeExpr: true};
  var _logicalAND = {binop: 2, beforeExpr: true};
  var _bitwiseOR = {binop: 3, beforeExpr: true};
  var _bitwiseXOR = {binop: 4, beforeExpr: true};
  var _bitwiseAND = {binop: 5, beforeExpr: true};
  var _equality = {binop: 6, beforeExpr: true};
  var _relational = {binop: 7, beforeExpr: true};
  var _bitShift = {binop: 8, beforeExpr: true};
  var _plusMin = {binop: 9, prefix: true, beforeExpr: true};
  var _modulo = {binop: 10, beforeExpr: true};

  // '*' may be multiply or have special meaning in ES6
  var _star = {binop: 10, beforeExpr: true};
  var _exponent = {binop: 11, beforeExpr: true, rightAssociative: true};

  // JSX tag boundaries
  var _jsxTagStart = {type: "jsxTagStart"}, _jsxTagEnd = {type: "jsxTagEnd"};

  // Provide access to the token types for external users of the
  // tokenizer.

  exports.tokTypes = {bracketL: _bracketL, bracketR: _bracketR, braceL: _braceL, braceR: _braceR,
                      parenL: _parenL, parenR: _parenR, comma: _comma, semi: _semi, colon: _colon,
                      dot: _dot, ellipsis: _ellipsis, question: _question, slash: _slash, eq: _eq,
                      name: _name, eof: _eof, num: _num, regexp: _regexp, string: _string,
                      paamayimNekudotayim: _paamayimNekudotayim, exponent: _exponent, at: _at, hash: _hash,
                      arrow: _arrow, template: _template, star: _star, assign: _assign,
                      backQuote: _backQuote, dollarBraceL: _dollarBraceL};
  for (var kw in keywordTypes) exports.tokTypes["_" + kw] = keywordTypes[kw];

  // This is a trick taken from Esprima. It turns out that, on
  // non-Chrome browsers, to check whether a string is in a set, a
  // predicate containing a big ugly `switch` statement is faster than
  // a regular expression, and on Chrome the two are about on par.
  // This function uses `eval` (non-lexical) to produce such a
  // predicate from a space-separated string of words.
  //
  // It starts by sorting the words by length.

  function makePredicate(words) {
    words = words.split(" ");
    var f = "", cats = [];
    out: for (var i = 0; i < words.length; ++i) {
      for (var j = 0; j < cats.length; ++j)
        if (cats[j][0].length == words[i].length) {
          cats[j].push(words[i]);
          continue out;
        }
      cats.push([words[i]]);
    }
    function compareTo(arr) {
      if (arr.length == 1) return f += "return str === " + JSON.stringify(arr[0]) + ";";
      f += "switch(str){";
      for (var i = 0; i < arr.length; ++i) f += "case " + JSON.stringify(arr[i]) + ":";
      f += "return true}return false;";
    }

    // When there are more than three length categories, an outer
    // switch first dispatches on the lengths, to save on comparisons.

    if (cats.length > 3) {
      cats.sort(function(a, b) {return b.length - a.length;});
      f += "switch(str.length){";
      for (var i = 0; i < cats.length; ++i) {
        var cat = cats[i];
        f += "case " + cat[0].length + ":";
        compareTo(cat);
      }
      f += "}";

    // Otherwise, simply generate a flat `switch` statement.

    } else {
      compareTo(words);
    }
    return new Function("str", f);
  }

  // The ECMAScript 3 reserved word list.

  var isReservedWord3 = makePredicate("abstract boolean byte char class double enum export extends final float goto implements import int interface long native package private protected public short static super synchronized throws transient volatile");

  // ECMAScript 5 reserved words.

  var isReservedWord5 = makePredicate("class enum extends super const export import");

  // The additional reserved words in strict mode.

  var isStrictReservedWord = makePredicate("implements interface let package private protected public static yield");

  // The forbidden variable names in strict mode.

  var isStrictBadIdWord = makePredicate("eval arguments");

  // And the keywords.

  var ecma5AndLessKeywords = "break case catch continue debugger default do else finally for function if return switch throw try var while with null true false instanceof typeof void delete new in this";

  var isEcma5AndLessKeyword = makePredicate(ecma5AndLessKeywords);

  var ecma6AndLessKeywords = ecma5AndLessKeywords + " let const class extends export import yield";

  var isEcma6Keyword = makePredicate(ecma6AndLessKeywords);

  var isKeyword = isEcma5AndLessKeyword;

  // ## Character categories

  // Big ugly regular expressions that match characters in the
  // whitespace, identifier, and identifier-start categories. These
  // are only applied when a character is found to actually have a
  // code point above 128.
  // Generated by `tools/generate-identifier-regex.js`.

  var nonASCIIwhitespace = /[\u1680\u180e\u2000-\u200a\u202f\u205f\u3000\ufeff]/;
  var nonASCIIidentifierStartChars = "\xAA\xB5\xBA\xC0-\xD6\xD8-\xF6\xF8-\u02C1\u02C6-\u02D1\u02E0-\u02E4\u02EC\u02EE\u0370-\u0374\u0376\u0377\u037A-\u037D\u037F\u0386\u0388-\u038A\u038C\u038E-\u03A1\u03A3-\u03F5\u03F7-\u0481\u048A-\u052F\u0531-\u0556\u0559\u0561-\u0587\u05D0-\u05EA\u05F0-\u05F2\u0620-\u064A\u066E\u066F\u0671-\u06D3\u06D5\u06E5\u06E6\u06EE\u06EF\u06FA-\u06FC\u06FF\u0710\u0712-\u072F\u074D-\u07A5\u07B1\u07CA-\u07EA\u07F4\u07F5\u07FA\u0800-\u0815\u081A\u0824\u0828\u0840-\u0858\u08A0-\u08B2\u0904-\u0939\u093D\u0950\u0958-\u0961\u0971-\u0980\u0985-\u098C\u098F\u0990\u0993-\u09A8\u09AA-\u09B0\u09B2\u09B6-\u09B9\u09BD\u09CE\u09DC\u09DD\u09DF-\u09E1\u09F0\u09F1\u0A05-\u0A0A\u0A0F\u0A10\u0A13-\u0A28\u0A2A-\u0A30\u0A32\u0A33\u0A35\u0A36\u0A38\u0A39\u0A59-\u0A5C\u0A5E\u0A72-\u0A74\u0A85-\u0A8D\u0A8F-\u0A91\u0A93-\u0AA8\u0AAA-\u0AB0\u0AB2\u0AB3\u0AB5-\u0AB9\u0ABD\u0AD0\u0AE0\u0AE1\u0B05-\u0B0C\u0B0F\u0B10\u0B13-\u0B28\u0B2A-\u0B30\u0B32\u0B33\u0B35-\u0B39\u0B3D\u0B5C\u0B5D\u0B5F-\u0B61\u0B71\u0B83\u0B85-\u0B8A\u0B8E-\u0B90\u0B92-\u0B95\u0B99\u0B9A\u0B9C\u0B9E\u0B9F\u0BA3\u0BA4\u0BA8-\u0BAA\u0BAE-\u0BB9\u0BD0\u0C05-\u0C0C\u0C0E-\u0C10\u0C12-\u0C28\u0C2A-\u0C39\u0C3D\u0C58\u0C59\u0C60\u0C61\u0C85-\u0C8C\u0C8E-\u0C90\u0C92-\u0CA8\u0CAA-\u0CB3\u0CB5-\u0CB9\u0CBD\u0CDE\u0CE0\u0CE1\u0CF1\u0CF2\u0D05-\u0D0C\u0D0E-\u0D10\u0D12-\u0D3A\u0D3D\u0D4E\u0D60\u0D61\u0D7A-\u0D7F\u0D85-\u0D96\u0D9A-\u0DB1\u0DB3-\u0DBB\u0DBD\u0DC0-\u0DC6\u0E01-\u0E30\u0E32\u0E33\u0E40-\u0E46\u0E81\u0E82\u0E84\u0E87\u0E88\u0E8A\u0E8D\u0E94-\u0E97\u0E99-\u0E9F\u0EA1-\u0EA3\u0EA5\u0EA7\u0EAA\u0EAB\u0EAD-\u0EB0\u0EB2\u0EB3\u0EBD\u0EC0-\u0EC4\u0EC6\u0EDC-\u0EDF\u0F00\u0F40-\u0F47\u0F49-\u0F6C\u0F88-\u0F8C\u1000-\u102A\u103F\u1050-\u1055\u105A-\u105D\u1061\u1065\u1066\u106E-\u1070\u1075-\u1081\u108E\u10A0-\u10C5\u10C7\u10CD\u10D0-\u10FA\u10FC-\u1248\u124A-\u124D\u1250-\u1256\u1258\u125A-\u125D\u1260-\u1288\u128A-\u128D\u1290-\u12B0\u12B2-\u12B5\u12B8-\u12BE\u12C0\u12C2-\u12C5\u12C8-\u12D6\u12D8-\u1310\u1312-\u1315\u1318-\u135A\u1380-\u138F\u13A0-\u13F4\u1401-\u166C\u166F-\u167F\u1681-\u169A\u16A0-\u16EA\u16EE-\u16F8\u1700-\u170C\u170E-\u1711\u1720-\u1731\u1740-\u1751\u1760-\u176C\u176E-\u1770\u1780-\u17B3\u17D7\u17DC\u1820-\u1877\u1880-\u18A8\u18AA\u18B0-\u18F5\u1900-\u191E\u1950-\u196D\u1970-\u1974\u1980-\u19AB\u19C1-\u19C7\u1A00-\u1A16\u1A20-\u1A54\u1AA7\u1B05-\u1B33\u1B45-\u1B4B\u1B83-\u1BA0\u1BAE\u1BAF\u1BBA-\u1BE5\u1C00-\u1C23\u1C4D-\u1C4F\u1C5A-\u1C7D\u1CE9-\u1CEC\u1CEE-\u1CF1\u1CF5\u1CF6\u1D00-\u1DBF\u1E00-\u1F15\u1F18-\u1F1D\u1F20-\u1F45\u1F48-\u1F4D\u1F50-\u1F57\u1F59\u1F5B\u1F5D\u1F5F-\u1F7D\u1F80-\u1FB4\u1FB6-\u1FBC\u1FBE\u1FC2-\u1FC4\u1FC6-\u1FCC\u1FD0-\u1FD3\u1FD6-\u1FDB\u1FE0-\u1FEC\u1FF2-\u1FF4\u1FF6-\u1FFC\u2071\u207F\u2090-\u209C\u2102\u2107\u210A-\u2113\u2115\u2119-\u211D\u2124\u2126\u2128\u212A-\u212D\u212F-\u2139\u213C-\u213F\u2145-\u2149\u214E\u2160-\u2188\u2C00-\u2C2E\u2C30-\u2C5E\u2C60-\u2CE4\u2CEB-\u2CEE\u2CF2\u2CF3\u2D00-\u2D25\u2D27\u2D2D\u2D30-\u2D67\u2D6F\u2D80-\u2D96\u2DA0-\u2DA6\u2DA8-\u2DAE\u2DB0-\u2DB6\u2DB8-\u2DBE\u2DC0-\u2DC6\u2DC8-\u2DCE\u2DD0-\u2DD6\u2DD8-\u2DDE\u2E2F\u3005-\u3007\u3021-\u3029\u3031-\u3035\u3038-\u303C\u3041-\u3096\u309D-\u309F\u30A1-\u30FA\u30FC-\u30FF\u3105-\u312D\u3131-\u318E\u31A0-\u31BA\u31F0-\u31FF\u3400-\u4DB5\u4E00-\u9FCC\uA000-\uA48C\uA4D0-\uA4FD\uA500-\uA60C\uA610-\uA61F\uA62A\uA62B\uA640-\uA66E\uA67F-\uA69D\uA6A0-\uA6EF\uA717-\uA71F\uA722-\uA788\uA78B-\uA78E\uA790-\uA7AD\uA7B0\uA7B1\uA7F7-\uA801\uA803-\uA805\uA807-\uA80A\uA80C-\uA822\uA840-\uA873\uA882-\uA8B3\uA8F2-\uA8F7\uA8FB\uA90A-\uA925\uA930-\uA946\uA960-\uA97C\uA984-\uA9B2\uA9CF\uA9E0-\uA9E4\uA9E6-\uA9EF\uA9FA-\uA9FE\uAA00-\uAA28\uAA40-\uAA42\uAA44-\uAA4B\uAA60-\uAA76\uAA7A\uAA7E-\uAAAF\uAAB1\uAAB5\uAAB6\uAAB9-\uAABD\uAAC0\uAAC2\uAADB-\uAADD\uAAE0-\uAAEA\uAAF2-\uAAF4\uAB01-\uAB06\uAB09-\uAB0E\uAB11-\uAB16\uAB20-\uAB26\uAB28-\uAB2E\uAB30-\uAB5A\uAB5C-\uAB5F\uAB64\uAB65\uABC0-\uABE2\uAC00-\uD7A3\uD7B0-\uD7C6\uD7CB-\uD7FB\uF900-\uFA6D\uFA70-\uFAD9\uFB00-\uFB06\uFB13-\uFB17\uFB1D\uFB1F-\uFB28\uFB2A-\uFB36\uFB38-\uFB3C\uFB3E\uFB40\uFB41\uFB43\uFB44\uFB46-\uFBB1\uFBD3-\uFD3D\uFD50-\uFD8F\uFD92-\uFDC7\uFDF0-\uFDFB\uFE70-\uFE74\uFE76-\uFEFC\uFF21-\uFF3A\uFF41-\uFF5A\uFF66-\uFFBE\uFFC2-\uFFC7\uFFCA-\uFFCF\uFFD2-\uFFD7\uFFDA-\uFFDC";
  var nonASCIIidentifierChars = "\u0300-\u036F\u0483-\u0487\u0591-\u05BD\u05BF\u05C1\u05C2\u05C4\u05C5\u05C7\u0610-\u061A\u064B-\u0669\u0670\u06D6-\u06DC\u06DF-\u06E4\u06E7\u06E8\u06EA-\u06ED\u06F0-\u06F9\u0711\u0730-\u074A\u07A6-\u07B0\u07C0-\u07C9\u07EB-\u07F3\u0816-\u0819\u081B-\u0823\u0825-\u0827\u0829-\u082D\u0859-\u085B\u08E4-\u0903\u093A-\u093C\u093E-\u094F\u0951-\u0957\u0962\u0963\u0966-\u096F\u0981-\u0983\u09BC\u09BE-\u09C4\u09C7\u09C8\u09CB-\u09CD\u09D7\u09E2\u09E3\u09E6-\u09EF\u0A01-\u0A03\u0A3C\u0A3E-\u0A42\u0A47\u0A48\u0A4B-\u0A4D\u0A51\u0A66-\u0A71\u0A75\u0A81-\u0A83\u0ABC\u0ABE-\u0AC5\u0AC7-\u0AC9\u0ACB-\u0ACD\u0AE2\u0AE3\u0AE6-\u0AEF\u0B01-\u0B03\u0B3C\u0B3E-\u0B44\u0B47\u0B48\u0B4B-\u0B4D\u0B56\u0B57\u0B62\u0B63\u0B66-\u0B6F\u0B82\u0BBE-\u0BC2\u0BC6-\u0BC8\u0BCA-\u0BCD\u0BD7\u0BE6-\u0BEF\u0C00-\u0C03\u0C3E-\u0C44\u0C46-\u0C48\u0C4A-\u0C4D\u0C55\u0C56\u0C62\u0C63\u0C66-\u0C6F\u0C81-\u0C83\u0CBC\u0CBE-\u0CC4\u0CC6-\u0CC8\u0CCA-\u0CCD\u0CD5\u0CD6\u0CE2\u0CE3\u0CE6-\u0CEF\u0D01-\u0D03\u0D3E-\u0D44\u0D46-\u0D48\u0D4A-\u0D4D\u0D57\u0D62\u0D63\u0D66-\u0D6F\u0D82\u0D83\u0DCA\u0DCF-\u0DD4\u0DD6\u0DD8-\u0DDF\u0DE6-\u0DEF\u0DF2\u0DF3\u0E31\u0E34-\u0E3A\u0E47-\u0E4E\u0E50-\u0E59\u0EB1\u0EB4-\u0EB9\u0EBB\u0EBC\u0EC8-\u0ECD\u0ED0-\u0ED9\u0F18\u0F19\u0F20-\u0F29\u0F35\u0F37\u0F39\u0F3E\u0F3F\u0F71-\u0F84\u0F86\u0F87\u0F8D-\u0F97\u0F99-\u0FBC\u0FC6\u102B-\u103E\u1040-\u1049\u1056-\u1059\u105E-\u1060\u1062-\u1064\u1067-\u106D\u1071-\u1074\u1082-\u108D\u108F-\u109D\u135D-\u135F\u1712-\u1714\u1732-\u1734\u1752\u1753\u1772\u1773\u17B4-\u17D3\u17DD\u17E0-\u17E9\u180B-\u180D\u1810-\u1819\u18A9\u1920-\u192B\u1930-\u193B\u1946-\u194F\u19B0-\u19C0\u19C8\u19C9\u19D0-\u19D9\u1A17-\u1A1B\u1A55-\u1A5E\u1A60-\u1A7C\u1A7F-\u1A89\u1A90-\u1A99\u1AB0-\u1ABD\u1B00-\u1B04\u1B34-\u1B44\u1B50-\u1B59\u1B6B-\u1B73\u1B80-\u1B82\u1BA1-\u1BAD\u1BB0-\u1BB9\u1BE6-\u1BF3\u1C24-\u1C37\u1C40-\u1C49\u1C50-\u1C59\u1CD0-\u1CD2\u1CD4-\u1CE8\u1CED\u1CF2-\u1CF4\u1CF8\u1CF9\u1DC0-\u1DF5\u1DFC-\u1DFF\u200C\u200D\u203F\u2040\u2054\u20D0-\u20DC\u20E1\u20E5-\u20F0\u2CEF-\u2CF1\u2D7F\u2DE0-\u2DFF\u302A-\u302F\u3099\u309A\uA620-\uA629\uA66F\uA674-\uA67D\uA69F\uA6F0\uA6F1\uA802\uA806\uA80B\uA823-\uA827\uA880\uA881\uA8B4-\uA8C4\uA8D0-\uA8D9\uA8E0-\uA8F1\uA900-\uA909\uA926-\uA92D\uA947-\uA953\uA980-\uA983\uA9B3-\uA9C0\uA9D0-\uA9D9\uA9E5\uA9F0-\uA9F9\uAA29-\uAA36\uAA43\uAA4C\uAA4D\uAA50-\uAA59\uAA7B-\uAA7D\uAAB0\uAAB2-\uAAB4\uAAB7\uAAB8\uAABE\uAABF\uAAC1\uAAEB-\uAAEF\uAAF5\uAAF6\uABE3-\uABEA\uABEC\uABED\uABF0-\uABF9\uFB1E\uFE00-\uFE0F\uFE20-\uFE2D\uFE33\uFE34\uFE4D-\uFE4F\uFF10-\uFF19\uFF3F";
  var nonASCIIidentifierStart = new RegExp("[" + nonASCIIidentifierStartChars + "]");
  var nonASCIIidentifier = new RegExp("[" + nonASCIIidentifierStartChars + nonASCIIidentifierChars + "]");

  var decimalNumber = /^\d+$/;
  var hexNumber = /^[\da-fA-F]+$/;

  // Whether a single character denotes a newline.

  var newline = /[\n\r\u2028\u2029]/;

  function isNewLine(code) {
    return code === 10 || code === 13 || code === 0x2028 || code == 0x2029;
  }

  // Matches a whole line break (where CRLF is considered a single
  // line break). Used to count lines.

  var lineBreak = /\r\n|[\n\r\u2028\u2029]/g;

  // Test whether a given character code starts an identifier.

  var isIdentifierStart = exports.isIdentifierStart = function(code) {
    if (code < 65) return code === 36;
    if (code < 91) return true;
    if (code < 97) return code === 95;
    if (code < 123)return true;
    return code >= 0xaa && nonASCIIidentifierStart.test(String.fromCharCode(code));
  };

  // Test whether a given character is part of an identifier.

  var isIdentifierChar = exports.isIdentifierChar = function(code) {
    if (code < 48) return code === 36;
    if (code < 58) return true;
    if (code < 65) return false;
    if (code < 91) return true;
    if (code < 97) return code === 95;
    if (code < 123)return true;
    return code >= 0xaa && nonASCIIidentifier.test(String.fromCharCode(code));
  };

  // ## Tokenizer

  // These are used when `options.locations` is on, for the
  // `tokStartLoc` and `tokEndLoc` properties.

  function Position(line, col) {
    this.line = line;
    this.column = col;
  }

  Position.prototype.offset = function(n) {
    return new Position(this.line, this.column + n);
  };

  function curPosition() {
    return new Position(tokCurLine, tokPos - tokLineStart);
  }

  // Reset the token state. Used at the start of a parse.

  function initTokenState(pos) {
    if (pos) {
      tokPos = pos;
      tokLineStart = Math.max(0, input.lastIndexOf("\n", pos));
      tokCurLine = input.slice(0, tokLineStart).split(newline).length;
    } else {
      tokCurLine = 1;
      tokPos = tokLineStart = 0;
    }
    tokType = _eof;
    tokContext = [b_stat];
    tokExprAllowed = true;
<<<<<<< HEAD
    inType = false;
=======
    strict = false;
>>>>>>> 5d96bbd7
    if (tokPos === 0 && options.allowHashBang && input.slice(0, 2) === '#!') {
      skipLineComment(2);
    }
  }

  // The algorithm used to determine whether a regexp can appear at a
  // given point in the program is loosely based on sweet.js' approach.
  // See https://github.com/mozilla/sweet.js/wiki/design

  var b_stat = {token: "{", isExpr: false}, b_expr = {token: "{", isExpr: true}, b_tmpl = {token: "${", isExpr: true};
  var p_stat = {token: "(", isExpr: false}, p_expr = {token: "(", isExpr: true};
  var j_oTag = {token: "<tag", isExpr: false}, j_cTag = {token: "</tag", isExpr: false}, j_expr = {token: "<tag>...</tag>", isExpr: true};
  var q_tmpl = {token: "`", isExpr: true}, f_expr = {token: "function", isExpr: true};

  function curTokContext() {
    return tokContext[tokContext.length - 1];
  }

  function braceIsBlock(prevType) {
    var parent;
    if (prevType === _colon && (parent = curTokContext()).token == "{")
      return !parent.isExpr;
    if (prevType === _return)
      return newline.test(input.slice(lastEnd, tokStart));
    if (prevType === _else || prevType === _semi || prevType === _eof)
      return true;
    if (prevType == _braceL)
      return curTokContext() === b_stat;
    if (prevType === _jsxTagEnd || prevType === _jsxText)
      return true;
    if (prevType === _jsxName)
      return false;
    return !tokExprAllowed;
  }

  // Called at the end of every token. Sets `tokEnd`, `tokVal`, and
  // maintains `tokContext` and `tokExprAllowed`, and skips the space
  // after the token, so that the next one's `tokStart` will point at
  // the right position.

  function finishToken(type, val) {
    tokEnd = tokPos;
    if (options.locations) tokEndLoc = curPosition();
    var prevType = tokType, preserveSpace = false;
    tokType = type;
    tokVal = val;

    // Update context info
    if (type === _parenR || type === _braceR) {
      var out = tokContext.pop();
      if (out === b_tmpl) {
        preserveSpace = true;
      } else if (out === b_stat && curTokContext() === f_expr) {
        tokContext.pop();
        tokExprAllowed = false;
      } else {
        tokExprAllowed = !(out && out.isExpr);
      }
    } else if (type === _braceL) {
      tokContext.push(braceIsBlock(prevType) ? b_stat : b_expr);
      tokExprAllowed = true;
    } else if (type === _dollarBraceL) {
      tokContext.push(b_tmpl);
      tokExprAllowed = true;
    } else if (type == _parenL) {
      var statementParens = prevType === _if || prevType === _for || prevType === _with || prevType === _while;
      tokContext.push(statementParens ? p_stat : p_expr);
      tokExprAllowed = true;
    } else if (type == _incDec) {
      // tokExprAllowed stays unchanged
    } else if (type.keyword && prevType == _dot) {
      tokExprAllowed = false;
    } else if (type == _function) {
      if (curTokContext() !== b_stat) {
        tokContext.push(f_expr);
      }
      tokExprAllowed = false;
    } else if (type === _backQuote) {
      if (curTokContext() === q_tmpl) {
        tokContext.pop();
      } else {
        tokContext.push(q_tmpl);
        preserveSpace = true;
      }
      tokExprAllowed = false;
    } else if (type === _jsxTagStart) {
      tokContext.push(j_expr); // treat as beginning of JSX expression
      tokContext.push(j_oTag); // start opening tag context
      tokExprAllowed = false;
    } else if (type === _jsxTagEnd) {
      var out = tokContext.pop();
      if (out === j_oTag && prevType === _slash || out === j_cTag) {
        tokContext.pop();
        preserveSpace = tokExprAllowed = curTokContext() === j_expr;
      } else {
        preserveSpace = tokExprAllowed = true;
      }
    } else if (type === _jsxText) {
      preserveSpace = tokExprAllowed = true;
    } else if (type === _slash && prevType === _jsxTagStart) {
      tokContext.length -= 2; // do not consider JSX expr -> JSX open tag -> ... anymore
      tokContext.push(j_cTag); // reconsider as closing tag context
      tokExprAllowed = false;
    } else {
      tokExprAllowed = type.beforeExpr;
    }

    if (!preserveSpace) skipSpace();
  }

  function skipBlockComment() {
    var startLoc = options.onComment && options.locations && curPosition();
    var start = tokPos, end = input.indexOf("*/", tokPos += 2);
    if (end === -1) raise(tokPos - 2, "Unterminated comment");
    tokPos = end + 2;
    if (options.locations) {
      lineBreak.lastIndex = start;
      var match;
      while ((match = lineBreak.exec(input)) && match.index < tokPos) {
        ++tokCurLine;
        tokLineStart = match.index + match[0].length;
      }
    }
    if (options.onComment)
      options.onComment(true, input.slice(start + 2, end), start, tokPos,
                        startLoc, options.locations && curPosition());
  }

  function skipLineComment(startSkip) {
    var start = tokPos;
    var startLoc = options.onComment && options.locations && curPosition();
    var ch = input.charCodeAt(tokPos+=startSkip);
    while (tokPos < inputLen && ch !== 10 && ch !== 13 && ch !== 8232 && ch !== 8233) {
      ++tokPos;
      ch = input.charCodeAt(tokPos);
    }
    if (options.onComment)
      options.onComment(false, input.slice(start + startSkip, tokPos), start, tokPos,
                        startLoc, options.locations && curPosition());
  }

  // Called at the start of the parse and after every token. Skips
  // whitespace and comments, and.

  function skipSpace() {
    while (tokPos < inputLen) {
      var ch = input.charCodeAt(tokPos);
      if (ch === 32) { // ' '
        ++tokPos;
      } else if (ch === 13) {
        ++tokPos;
        var next = input.charCodeAt(tokPos);
        if (next === 10) {
          ++tokPos;
        }
        if (options.locations) {
          ++tokCurLine;
          tokLineStart = tokPos;
        }
      } else if (ch === 10 || ch === 8232 || ch === 8233) {
        ++tokPos;
        if (options.locations) {
          ++tokCurLine;
          tokLineStart = tokPos;
        }
      } else if (ch > 8 && ch < 14) {
        ++tokPos;
      } else if (ch === 47) { // '/'
        var next = input.charCodeAt(tokPos + 1);
        if (next === 42) { // '*'
          skipBlockComment();
        } else if (next === 47) { // '/'
          skipLineComment(2);
        } else break;
      } else if (ch === 160) { // '\xa0'
        ++tokPos;
      } else if (ch >= 5760 && nonASCIIwhitespace.test(String.fromCharCode(ch))) {
        ++tokPos;
      } else {
        break;
      }
    }
  }

  // ### Token reading

  // This is the function that is called to fetch the next token. It
  // is somewhat obscure, because it works in character codes rather
  // than characters, and because operator parsing has been inlined
  // into it.
  //
  // All in the name of speed.
  //
  function readToken_dot() {
    var next = input.charCodeAt(tokPos + 1);
    if (next >= 48 && next <= 57) return readNumber(true);
    var next2 = input.charCodeAt(tokPos + 2);
    if (options.playground && next === 63) { // 63
      tokPos += 2;
      return finishToken(_dotQuestion);
    } else if (options.ecmaVersion >= 6 && next === 46 && next2 === 46) { // 46 = dot '.'
      tokPos += 3;
      return finishToken(_ellipsis);
    } else {
      ++tokPos;
      return finishToken(_dot);
    }
  }

  function readToken_slash() { // '/'
    var next = input.charCodeAt(tokPos + 1);
    if (tokExprAllowed) {++tokPos; return readRegexp();}
    if (next === 61) return finishOp(_assign, 2);
    return finishOp(_slash, 1);
  }

  function readToken_modulo() { // '%'
    var next = input.charCodeAt(tokPos + 1);
    if (next === 61) return finishOp(_assign, 2);
    return finishOp(_modulo, 1);
  }

  function readToken_mult() { // '*'
    var type = _star;
    var width = 1;
    var next = input.charCodeAt(tokPos + 1);

    if (options.ecmaVersion >= 7 && next === 42) { // '*'
      width++;
      next = input.charCodeAt(tokPos + 2);
      type = _exponent;
    }

    if (next === 61) { // '='
      width++;
      type = _assign;
    }
    
    return finishOp(type, width);
  }

  function readToken_pipe_amp(code) { // '|&'
    var next = input.charCodeAt(tokPos + 1);
    if (next === code) {
      if (options.playground && input.charCodeAt(tokPos + 2) === 61) return finishOp(_assign, 3);
      return finishOp(code === 124 ? _logicalOR : _logicalAND, 2);
    }
    if (next === 61) return finishOp(_assign, 2);
    return finishOp(code === 124 ? _bitwiseOR : _bitwiseAND, 1);
  }

  function readToken_caret() { // '^'
    var next = input.charCodeAt(tokPos + 1);
    if (next === 61) return finishOp(_assign, 2);
    return finishOp(_bitwiseXOR, 1);
  }

  function readToken_plus_min(code) { // '+-'
    var next = input.charCodeAt(tokPos + 1);
    if (next === code) {
      if (next == 45 && input.charCodeAt(tokPos + 2) == 62 &&
          newline.test(input.slice(lastEnd, tokPos))) {
        // A `-->` line comment
        skipLineComment(3);
        skipSpace();
        return readToken();
      }
      return finishOp(_incDec, 2);
    }
    if (next === 61) return finishOp(_assign, 2);
    return finishOp(_plusMin, 1);
  }

  function readToken_lt_gt(code) { // '<>'
    var next = input.charCodeAt(tokPos + 1);
    var size = 1;
    if (!inType && next === code) {
      size = code === 62 && input.charCodeAt(tokPos + 2) === 62 ? 3 : 2;
      if (input.charCodeAt(tokPos + size) === 61) return finishOp(_assign, size + 1);
      return finishOp(_bitShift, size);
    }
    if (next == 33 && code == 60 && input.charCodeAt(tokPos + 2) == 45 &&
        input.charCodeAt(tokPos + 3) == 45) {
      // `<!--`, an XML-style comment that should be interpreted as a line comment
      skipLineComment(4);
      skipSpace();
      return readToken();
    }
    if (!inType) {
      if (tokExprAllowed && code === 60) {
        ++tokPos;
        return finishToken(_jsxTagStart);
      }
      if (code === 62) {
        var context = curTokContext();
        if (context === j_oTag || context === j_cTag) {
          ++tokPos;
          return finishToken(_jsxTagEnd);
        }
      }
    }
    if (next === 61)
      size = input.charCodeAt(tokPos + 2) === 61 ? 3 : 2;
    return finishOp(_relational, size);
  }

  function readToken_eq_excl(code) { // '=!', '=>'
    var next = input.charCodeAt(tokPos + 1);
    if (next === 61) return finishOp(_equality, input.charCodeAt(tokPos + 2) === 61 ? 3 : 2);
    if (code === 61 && next === 62 && options.ecmaVersion >= 6) { // '=>'
      tokPos += 2;
      return finishToken(_arrow);
    }
    return finishOp(code === 61 ? _eq : _prefix, 1);
  }

  // Get token inside ES6 template (special rules work there).

  function getTemplateToken(code) {
    // '`' and '${' have special meanings, but they should follow
    // string (can be empty)
    if (tokType === _string) {
      if (code === 96) { // '`'
        ++tokPos;
        return finishToken(_bquote);
      } else if (code === 36 && input.charCodeAt(tokPos + 1) === 123) { // '${'
        tokPos += 2;
        return finishToken(_dollarBraceL);
      }
    }
    // anything else is considered string literal
    return readTmplString();
  }

  function getTokenFromCode(code) {
    switch(code) {
      // The interpretation of a dot depends on whether it is followed
      // by a digit or another two dots.
    case 46: // '.'
      return readToken_dot();

      // Punctuation tokens.
    case 40: ++tokPos; return finishToken(_parenL);
    case 41: ++tokPos; return finishToken(_parenR);
    case 59: ++tokPos; return finishToken(_semi);
    case 44: ++tokPos; return finishToken(_comma);
    case 91: ++tokPos; return finishToken(_bracketL);
    case 93: ++tokPos; return finishToken(_bracketR);
    case 123: ++tokPos; return finishToken(_braceL);
    case 125: ++tokPos; return finishToken(_braceR);
    case 63: ++tokPos; return finishToken(_question);

    case 64:
      if (options.playground) {
        ++tokPos;
        return finishToken(_at);
      }

    case 35:
      if (options.playground) {
        ++tokPos;
        return finishToken(_hash);
      }

    case 58:
      ++tokPos;
      if (options.ecmaVersion >= 7) {
        var next = input.charCodeAt(tokPos);
        if (next === 58) {
          ++tokPos;
          return finishToken(_paamayimNekudotayim);
        }
      }
      return finishToken(_colon);

    case 96: // '`'
      if (options.ecmaVersion >= 6) {
        ++tokPos;
        return finishToken(_backQuote);
      } else {
        return false;
      }

    case 48: // '0'
      var next = input.charCodeAt(tokPos + 1);
      if (next === 120 || next === 88) return readRadixNumber(16); // '0x', '0X' - hex number
      if (options.ecmaVersion >= 6) {
        if (next === 111 || next === 79) return readRadixNumber(8); // '0o', '0O' - octal number
        if (next === 98 || next === 66) return readRadixNumber(2); // '0b', '0B' - binary number
      }
      // Anything else beginning with a digit is an integer, octal
      // number, or float.
    case 49: case 50: case 51: case 52: case 53: case 54: case 55: case 56: case 57: // 1-9
      return readNumber(false);

      // Quotes produce strings.
    case 34: case 39: // '"', "'"
      return inXJSTag ? readXJSStringLiteral() : readString(code);

    // Operators are parsed inline in tiny state machines. '=' (61) is
    // often referred to. `finishOp` simply skips the amount of
    // characters it is given as second argument, and returns a token
    // of the type given by its first argument.

    case 47: // '/'
      return readToken_slash();

    case 37: // '%'
      return readToken_modulo();

    case 42: // '*'
      return readToken_mult();

    case 124: case 38: // '|&'
      return readToken_pipe_amp(code);

    case 94: // '^'
      return readToken_caret();

    case 43: case 45: // '+-'
      return readToken_plus_min(code);

    case 60: case 62: // '<>'
      return readToken_lt_gt(code);

    case 61: case 33: // '=!'
      return readToken_eq_excl(code);

    case 126: // '~'
      return finishOp(_prefix, 1);
    }

    return false;
  }

  function readToken() {
    tokStart = tokPos;
    if (options.locations) tokStartLoc = curPosition();
    if (tokPos >= inputLen) return finishToken(_eof);

    var context = curTokContext();

    if (context === q_tmpl) {
      return readTmplToken();
    }

    if (context === j_expr) {
      return readJSXToken();
    }

    var code = input.charCodeAt(tokPos);
    if (context === j_oTag || context === j_cTag) {
      // JSX identifier
      if (isIdentifierStart(code)) return readJSXWord();
    } else if (context === j_expr) {
      return readJSXToken();
    } else {
      // Identifier or keyword. '\uXXXX' sequences are allowed in
      // identifiers, so '\' also dispatches to that.
      if (isIdentifierStart(code) || code === 92 /* '\' */) return readWord();
    }

    var tok = getTokenFromCode(code);

    if (tok === false) {
      // If we are here, we either found a non-ASCII identifier
      // character, or something that's entirely disallowed.
      var ch = String.fromCharCode(code);
      if (ch === "\\" || nonASCIIidentifierStart.test(ch)) return readWord();
      raise(tokPos, "Unexpected character '" + ch + "'");
    }
    return tok;
  }

  function finishOp(type, size, shouldSkipSpace) {
    var str = input.slice(tokPos, tokPos + size);
    tokPos += size;
    finishToken(type, str, shouldSkipSpace);
  }

  var regexpUnicodeSupport = false;
  try { new RegExp("\uffff", "u"); regexpUnicodeSupport = true; }
  catch(e) {}

  // Parse a regular expression. Some context-awareness is necessary,
  // since a '/' inside a '[]' set does not end the expression.

  function readRegexp() {
    var content = "", escaped, inClass, start = tokPos;
    for (;;) {
      if (tokPos >= inputLen) raise(start, "Unterminated regular expression");
      var ch = nextChar();
      if (newline.test(ch)) raise(start, "Unterminated regular expression");
      if (!escaped) {
        if (ch === "[") inClass = true;
        else if (ch === "]" && inClass) inClass = false;
        else if (ch === "/" && !inClass) break;
        escaped = ch === "\\";
      } else escaped = false;
      ++tokPos;
    }
    var content = input.slice(start, tokPos);
    ++tokPos;
    // Need to use `readWord1` because '\uXXXX' sequences are allowed
    // here (don't ask).
    var mods = readWord1();
    // Detect invalid regular expressions.
    var tmp = content;
    if (mods) {
      var validFlags = /^[gmsiy]*$/;
      if (options.ecmaVersion >= 6) validFlags = /^[gmsiyu]*$/;
      if (!validFlags.test(mods)) raise(start, "Invalid regular expression flag");
      if (mods.indexOf('u') >= 0 && !regexpUnicodeSupport) {
        // Replace each astral symbol and every Unicode code point
        // escape sequence that represents such a symbol with a single
        // ASCII symbol to avoid throwing on regular expressions that
        // are only valid in combination with the `/u` flag.
        tmp = tmp
          .replace(/\\u\{([0-9a-fA-F]{5,6})\}/g, "x")
          .replace(/[\uD800-\uDBFF][\uDC00-\uDFFF]/g, "x");
      }
    }
    // Detect invalid regular expressions.
    try {
      new RegExp(tmp);
    } catch (e) {
      if (e instanceof SyntaxError) raise(start, "Error parsing regular expression: " + e.message);
      raise(e);
    }
    // Get a regular expression object for this pattern-flag pair, or `null` in
    // case the current environment doesn't support the flags it uses.
    try {
      var value = new RegExp(content, mods);
    } catch (err) {
      value = null;
  }
    return finishToken(_regexp, {pattern: content, flags: mods, value: value});
  }

  // Read an integer in the given radix. Return null if zero digits
  // were read, the integer value otherwise. When `len` is given, this
  // will return `null` unless the integer has exactly `len` digits.

  function readInt(radix, len) {
    var start = tokPos, total = 0;
    for (var i = 0, e = len == null ? Infinity : len; i < e; ++i) {
      var code = input.charCodeAt(tokPos), val;
      if (code >= 97) val = code - 97 + 10; // a
      else if (code >= 65) val = code - 65 + 10; // A
      else if (code >= 48 && code <= 57) val = code - 48; // 0-9
      else val = Infinity;
      if (val >= radix) break;
      ++tokPos;
      total = total * radix + val;
    }
    if (tokPos === start || len != null && tokPos - start !== len) return null;

    return total;
  }

  function readRadixNumber(radix) {
    tokPos += 2; // 0x
    var val = readInt(radix);
    if (val == null) raise(tokStart + 2, "Expected number in radix " + radix);
    if (isIdentifierStart(input.charCodeAt(tokPos))) raise(tokPos, "Identifier directly after number");
    return finishToken(_num, val);
  }

  // Read an integer, octal integer, or floating-point number.

  function readNumber(startsWithDot) {
    var start = tokPos, isFloat = false, octal = input.charCodeAt(tokPos) === 48;
    if (!startsWithDot && readInt(10) === null) raise(start, "Invalid number");
    if (input.charCodeAt(tokPos) === 46) {
      ++tokPos;
      readInt(10);
      isFloat = true;
    }
    var next = input.charCodeAt(tokPos);
    if (next === 69 || next === 101) { // 'eE'
      next = input.charCodeAt(++tokPos);
      if (next === 43 || next === 45) ++tokPos; // '+-'
      if (readInt(10) === null) raise(start, "Invalid number");
      isFloat = true;
    }
    if (isIdentifierStart(input.charCodeAt(tokPos))) raise(tokPos, "Identifier directly after number");

    var str = input.slice(start, tokPos), val;
    if (isFloat) val = parseFloat(str);
    else if (!octal || str.length === 1) val = parseInt(str, 10);
    else if (/[89]/.test(str) || strict) raise(start, "Invalid number");
    else val = parseInt(str, 8);
    return finishToken(_num, val);
  }

  // Read a string value, interpreting backslash-escapes.

  function readCodePoint() {
    var ch = input.charCodeAt(tokPos), code;
    
    if (ch === 123) {
      if (options.ecmaVersion < 6) unexpected();
      ++tokPos;
      code = readHexChar(input.indexOf('}', tokPos) - tokPos);
      ++tokPos;
      if (code > 0x10FFFF) unexpected();
    } else {
      code = readHexChar(4);
    }

    // UTF-16 Encoding
    if (code <= 0xFFFF) {
      return String.fromCharCode(code);
    }
    var cu1 = ((code - 0x10000) >> 10) + 0xD800;
    var cu2 = ((code - 0x10000) & 1023) + 0xDC00;
    return String.fromCharCode(cu1, cu2);
  }

  function readString(quote) {
<<<<<<< HEAD
    var isJSX = curTokContext() === j_oTag;
    ++tokPos;
    var out = "";
    for (;;) {
      if (tokPos >= inputLen) raise(tokStart, "Unterminated string constant");
      var ch = input.charCodeAt(tokPos);
      if (ch === quote) {
        ++tokPos;
        return finishToken(_string, out);
      }
      if (ch === 92 && !isJSX) { // '\'
        out += readEscapedChar();
      } else if (ch === 38 && isJSX) { // '&'
        out += readJSXEntity();
=======
    var out = "", chunkStart = ++tokPos;
    for (;;) {
      if (tokPos >= inputLen) raise(tokStart, "Unterminated string constant");
      var ch = input.charCodeAt(tokPos);
      if (ch === quote) break;
      if (ch === 92) { // '\'
        out += input.slice(chunkStart, tokPos);
        out += readEscapedChar();
        chunkStart = tokPos;
>>>>>>> 5d96bbd7
      } else {
        if (isNewLine(ch)) raise(tokStart, "Unterminated string constant");
        ++tokPos;
<<<<<<< HEAD
        if (isNewLine(ch)) {
          raise(tokStart, "Unterminated string constant");
          }
        out += String.fromCharCode(ch); // '\'
        }
=======
      }
>>>>>>> 5d96bbd7
    }
    out += input.slice(chunkStart, tokPos++);
    return finishToken(_string, out);
  }

  // Reads template string tokens.

  function readTmplToken() {
    var out = "", chunkStart = tokPos;
    for (;;) {
      if (tokPos >= inputLen) raise(tokStart, "Unterminated template");
      var ch = input.charCodeAt(tokPos);
      if (ch === 96 || ch === 36 && input.charCodeAt(tokPos + 1) === 123) { // '`', '${'
        if (tokPos === tokStart && tokType === _template) {
          if (ch === 36) {
            tokPos += 2;
            return finishToken(_dollarBraceL);
          } else {
            ++tokPos;
            return finishToken(_backQuote);
          }
        }
        out += input.slice(chunkStart, tokPos);
        return finishToken(_template, out);
      }
      if (ch === 92) { // '\'
        out += input.slice(chunkStart, tokPos);
        out += readEscapedChar();
        chunkStart = tokPos;
      } else if (isNewLine(ch)) {
        out += input.slice(chunkStart, tokPos);
        ++tokPos;
        if (ch === 13 && input.charCodeAt(tokPos) === 10) {
          ++tokPos;
          out += "\n";
        } else {
          out += String.fromCharCode(ch);
        }
        if (options.locations) {
          ++tokCurLine;
          tokLineStart = tokPos;
        }
        chunkStart = tokPos;
      } else {
        ++tokPos;
      }
    }
  }

  var XHTMLEntities = {
    quot: '\u0022',
    amp: '&',
    apos: '\u0027',
    lt: '<',
    gt: '>',
    nbsp: '\u00A0',
    iexcl: '\u00A1',
    cent: '\u00A2',
    pound: '\u00A3',
    curren: '\u00A4',
    yen: '\u00A5',
    brvbar: '\u00A6',
    sect: '\u00A7',
    uml: '\u00A8',
    copy: '\u00A9',
    ordf: '\u00AA',
    laquo: '\u00AB',
    not: '\u00AC',
    shy: '\u00AD',
    reg: '\u00AE',
    macr: '\u00AF',
    deg: '\u00B0',
    plusmn: '\u00B1',
    sup2: '\u00B2',
    sup3: '\u00B3',
    acute: '\u00B4',
    micro: '\u00B5',
    para: '\u00B6',
    middot: '\u00B7',
    cedil: '\u00B8',
    sup1: '\u00B9',
    ordm: '\u00BA',
    raquo: '\u00BB',
    frac14: '\u00BC',
    frac12: '\u00BD',
    frac34: '\u00BE',
    iquest: '\u00BF',
    Agrave: '\u00C0',
    Aacute: '\u00C1',
    Acirc: '\u00C2',
    Atilde: '\u00C3',
    Auml: '\u00C4',
    Aring: '\u00C5',
    AElig: '\u00C6',
    Ccedil: '\u00C7',
    Egrave: '\u00C8',
    Eacute: '\u00C9',
    Ecirc: '\u00CA',
    Euml: '\u00CB',
    Igrave: '\u00CC',
    Iacute: '\u00CD',
    Icirc: '\u00CE',
    Iuml: '\u00CF',
    ETH: '\u00D0',
    Ntilde: '\u00D1',
    Ograve: '\u00D2',
    Oacute: '\u00D3',
    Ocirc: '\u00D4',
    Otilde: '\u00D5',
    Ouml: '\u00D6',
    times: '\u00D7',
    Oslash: '\u00D8',
    Ugrave: '\u00D9',
    Uacute: '\u00DA',
    Ucirc: '\u00DB',
    Uuml: '\u00DC',
    Yacute: '\u00DD',
    THORN: '\u00DE',
    szlig: '\u00DF',
    agrave: '\u00E0',
    aacute: '\u00E1',
    acirc: '\u00E2',
    atilde: '\u00E3',
    auml: '\u00E4',
    aring: '\u00E5',
    aelig: '\u00E6',
    ccedil: '\u00E7',
    egrave: '\u00E8',
    eacute: '\u00E9',
    ecirc: '\u00EA',
    euml: '\u00EB',
    igrave: '\u00EC',
    iacute: '\u00ED',
    icirc: '\u00EE',
    iuml: '\u00EF',
    eth: '\u00F0',
    ntilde: '\u00F1',
    ograve: '\u00F2',
    oacute: '\u00F3',
    ocirc: '\u00F4',
    otilde: '\u00F5',
    ouml: '\u00F6',
    divide: '\u00F7',
    oslash: '\u00F8',
    ugrave: '\u00F9',
    uacute: '\u00FA',
    ucirc: '\u00FB',
    uuml: '\u00FC',
    yacute: '\u00FD',
    thorn: '\u00FE',
    yuml: '\u00FF',
    OElig: '\u0152',
    oelig: '\u0153',
    Scaron: '\u0160',
    scaron: '\u0161',
    Yuml: '\u0178',
    fnof: '\u0192',
    circ: '\u02C6',
    tilde: '\u02DC',
    Alpha: '\u0391',
    Beta: '\u0392',
    Gamma: '\u0393',
    Delta: '\u0394',
    Epsilon: '\u0395',
    Zeta: '\u0396',
    Eta: '\u0397',
    Theta: '\u0398',
    Iota: '\u0399',
    Kappa: '\u039A',
    Lambda: '\u039B',
    Mu: '\u039C',
    Nu: '\u039D',
    Xi: '\u039E',
    Omicron: '\u039F',
    Pi: '\u03A0',
    Rho: '\u03A1',
    Sigma: '\u03A3',
    Tau: '\u03A4',
    Upsilon: '\u03A5',
    Phi: '\u03A6',
    Chi: '\u03A7',
    Psi: '\u03A8',
    Omega: '\u03A9',
    alpha: '\u03B1',
    beta: '\u03B2',
    gamma: '\u03B3',
    delta: '\u03B4',
    epsilon: '\u03B5',
    zeta: '\u03B6',
    eta: '\u03B7',
    theta: '\u03B8',
    iota: '\u03B9',
    kappa: '\u03BA',
    lambda: '\u03BB',
    mu: '\u03BC',
    nu: '\u03BD',
    xi: '\u03BE',
    omicron: '\u03BF',
    pi: '\u03C0',
    rho: '\u03C1',
    sigmaf: '\u03C2',
    sigma: '\u03C3',
    tau: '\u03C4',
    upsilon: '\u03C5',
    phi: '\u03C6',
    chi: '\u03C7',
    psi: '\u03C8',
    omega: '\u03C9',
    thetasym: '\u03D1',
    upsih: '\u03D2',
    piv: '\u03D6',
    ensp: '\u2002',
    emsp: '\u2003',
    thinsp: '\u2009',
    zwnj: '\u200C',
    zwj: '\u200D',
    lrm: '\u200E',
    rlm: '\u200F',
    ndash: '\u2013',
    mdash: '\u2014',
    lsquo: '\u2018',
    rsquo: '\u2019',
    sbquo: '\u201A',
    ldquo: '\u201C',
    rdquo: '\u201D',
    bdquo: '\u201E',
    dagger: '\u2020',
    Dagger: '\u2021',
    bull: '\u2022',
    hellip: '\u2026',
    permil: '\u2030',
    prime: '\u2032',
    Prime: '\u2033',
    lsaquo: '\u2039',
    rsaquo: '\u203A',
    oline: '\u203E',
    frasl: '\u2044',
    euro: '\u20AC',
    image: '\u2111',
    weierp: '\u2118',
    real: '\u211C',
    trade: '\u2122',
    alefsym: '\u2135',
    larr: '\u2190',
    uarr: '\u2191',
    rarr: '\u2192',
    darr: '\u2193',
    harr: '\u2194',
    crarr: '\u21B5',
    lArr: '\u21D0',
    uArr: '\u21D1',
    rArr: '\u21D2',
    dArr: '\u21D3',
    hArr: '\u21D4',
    forall: '\u2200',
    part: '\u2202',
    exist: '\u2203',
    empty: '\u2205',
    nabla: '\u2207',
    isin: '\u2208',
    notin: '\u2209',
    ni: '\u220B',
    prod: '\u220F',
    sum: '\u2211',
    minus: '\u2212',
    lowast: '\u2217',
    radic: '\u221A',
    prop: '\u221D',
    infin: '\u221E',
    ang: '\u2220',
    and: '\u2227',
    or: '\u2228',
    cap: '\u2229',
    cup: '\u222A',
    'int': '\u222B',
    there4: '\u2234',
    sim: '\u223C',
    cong: '\u2245',
    asymp: '\u2248',
    ne: '\u2260',
    equiv: '\u2261',
    le: '\u2264',
    ge: '\u2265',
    sub: '\u2282',
    sup: '\u2283',
    nsub: '\u2284',
    sube: '\u2286',
    supe: '\u2287',
    oplus: '\u2295',
    otimes: '\u2297',
    perp: '\u22A5',
    sdot: '\u22C5',
    lceil: '\u2308',
    rceil: '\u2309',
    lfloor: '\u230A',
    rfloor: '\u230B',
    lang: '\u2329',
    rang: '\u232A',
    loz: '\u25CA',
    spades: '\u2660',
    clubs: '\u2663',
    hearts: '\u2665',
    diams: '\u2666'
  };

  function readJSXEntity() {
    var str = '', count = 0, entity;
    var ch = input[tokPos];
    if (ch !== '&') raise(tokPos, "Entity must start with an ampersand");
    var startPos = ++tokPos;
    while (tokPos < inputLen && count++ < 10) {
      ch = input[tokPos++];
      if (ch === ';') {
        if (str[0] === '#') {
          if (str[1] === 'x') {
            str = str.substr(2);
            if (hexNumber.test(str)) {
              entity = String.fromCharCode(parseInt(str, 16));
            }
          } else {
            str = str.substr(1);
            if (decimalNumber.test(str)) {
              entity = String.fromCharCode(parseInt(str, 10));
            }
          }
        } else {
          entity = XHTMLEntities[str];
        }
        break;
      }
      str += ch;
    }
    if (!entity) {
      tokPos = startPos;
      return '&';
    }
    return entity;
  }

  // Reads inline JSX contents token.

  function readJSXToken() {
    var out = "", start = tokPos;
    for (;;) {
      if (tokPos >= inputLen) raise(tokStart, "Unterminated JSX contents");
      var ch = input.charCodeAt(tokPos);
      switch (ch) {
        case 123: // '{'
        case 60: // '<'
          if (tokPos === start) {
            return getTokenFromCode(ch);
          }
          return finishToken(_jsxText, out);

        case 38: // '&'
          out += readJSXEntity();
          break;

        default:
          ++tokPos;
          if (isNewLine(ch)) {
            if (ch === 13 && input.charCodeAt(tokPos) === 10) {
              ++tokPos;
              ch = 10;
            }
            if (options.locations) {
              ++tokCurLine;
              tokLineStart = tokPos;
            }
          }
          out += String.fromCharCode(ch);
      }
    }
  }

  // Used to read escaped characters

  function readEscapedChar() {
    var ch = input.charCodeAt(++tokPos);
    var octal = /^[0-7]+/.exec(input.slice(tokPos, tokPos + 3));
    if (octal) octal = octal[0];
    while (octal && parseInt(octal, 8) > 255) octal = octal.slice(0, -1);
    if (octal === "0") octal = null;
    ++tokPos;
    if (octal) {
      if (strict) raise(tokPos - 2, "Octal literal in strict mode");
      tokPos += octal.length - 1;
      return String.fromCharCode(parseInt(octal, 8));
    } else {
      switch (ch) {
        case 110: return "\n"; // 'n' -> '\n'
        case 114: return "\r"; // 'r' -> '\r'
        case 120: return String.fromCharCode(readHexChar(2)); // 'x'
        case 117: return readCodePoint(); // 'u'
        case 116: return "\t"; // 't' -> '\t'
        case 98: return "\b"; // 'b' -> '\b'
        case 118: return "\u000b"; // 'v' -> '\u000b'
        case 102: return "\f"; // 'f' -> '\f'
        case 48: return "\0"; // 0 -> '\0'
        case 13: if (input.charCodeAt(tokPos) === 10) ++tokPos; // '\r\n'
        case 10: // ' \n'
          if (options.locations) { tokLineStart = tokPos; ++tokCurLine; }
          return "";
        default: return String.fromCharCode(ch);
      }
    }
  }

  var XHTMLEntities = {
    quot: '\u0022',
    amp: '&',
    apos: '\u0027',
    lt: '<',
    gt: '>',
    nbsp: '\u00A0',
    iexcl: '\u00A1',
    cent: '\u00A2',
    pound: '\u00A3',
    curren: '\u00A4',
    yen: '\u00A5',
    brvbar: '\u00A6',
    sect: '\u00A7',
    uml: '\u00A8',
    copy: '\u00A9',
    ordf: '\u00AA',
    laquo: '\u00AB',
    not: '\u00AC',
    shy: '\u00AD',
    reg: '\u00AE',
    macr: '\u00AF',
    deg: '\u00B0',
    plusmn: '\u00B1',
    sup2: '\u00B2',
    sup3: '\u00B3',
    acute: '\u00B4',
    micro: '\u00B5',
    para: '\u00B6',
    middot: '\u00B7',
    cedil: '\u00B8',
    sup1: '\u00B9',
    ordm: '\u00BA',
    raquo: '\u00BB',
    frac14: '\u00BC',
    frac12: '\u00BD',
    frac34: '\u00BE',
    iquest: '\u00BF',
    Agrave: '\u00C0',
    Aacute: '\u00C1',
    Acirc: '\u00C2',
    Atilde: '\u00C3',
    Auml: '\u00C4',
    Aring: '\u00C5',
    AElig: '\u00C6',
    Ccedil: '\u00C7',
    Egrave: '\u00C8',
    Eacute: '\u00C9',
    Ecirc: '\u00CA',
    Euml: '\u00CB',
    Igrave: '\u00CC',
    Iacute: '\u00CD',
    Icirc: '\u00CE',
    Iuml: '\u00CF',
    ETH: '\u00D0',
    Ntilde: '\u00D1',
    Ograve: '\u00D2',
    Oacute: '\u00D3',
    Ocirc: '\u00D4',
    Otilde: '\u00D5',
    Ouml: '\u00D6',
    times: '\u00D7',
    Oslash: '\u00D8',
    Ugrave: '\u00D9',
    Uacute: '\u00DA',
    Ucirc: '\u00DB',
    Uuml: '\u00DC',
    Yacute: '\u00DD',
    THORN: '\u00DE',
    szlig: '\u00DF',
    agrave: '\u00E0',
    aacute: '\u00E1',
    acirc: '\u00E2',
    atilde: '\u00E3',
    auml: '\u00E4',
    aring: '\u00E5',
    aelig: '\u00E6',
    ccedil: '\u00E7',
    egrave: '\u00E8',
    eacute: '\u00E9',
    ecirc: '\u00EA',
    euml: '\u00EB',
    igrave: '\u00EC',
    iacute: '\u00ED',
    icirc: '\u00EE',
    iuml: '\u00EF',
    eth: '\u00F0',
    ntilde: '\u00F1',
    ograve: '\u00F2',
    oacute: '\u00F3',
    ocirc: '\u00F4',
    otilde: '\u00F5',
    ouml: '\u00F6',
    divide: '\u00F7',
    oslash: '\u00F8',
    ugrave: '\u00F9',
    uacute: '\u00FA',
    ucirc: '\u00FB',
    uuml: '\u00FC',
    yacute: '\u00FD',
    thorn: '\u00FE',
    yuml: '\u00FF',
    OElig: '\u0152',
    oelig: '\u0153',
    Scaron: '\u0160',
    scaron: '\u0161',
    Yuml: '\u0178',
    fnof: '\u0192',
    circ: '\u02C6',
    tilde: '\u02DC',
    Alpha: '\u0391',
    Beta: '\u0392',
    Gamma: '\u0393',
    Delta: '\u0394',
    Epsilon: '\u0395',
    Zeta: '\u0396',
    Eta: '\u0397',
    Theta: '\u0398',
    Iota: '\u0399',
    Kappa: '\u039A',
    Lambda: '\u039B',
    Mu: '\u039C',
    Nu: '\u039D',
    Xi: '\u039E',
    Omicron: '\u039F',
    Pi: '\u03A0',
    Rho: '\u03A1',
    Sigma: '\u03A3',
    Tau: '\u03A4',
    Upsilon: '\u03A5',
    Phi: '\u03A6',
    Chi: '\u03A7',
    Psi: '\u03A8',
    Omega: '\u03A9',
    alpha: '\u03B1',
    beta: '\u03B2',
    gamma: '\u03B3',
    delta: '\u03B4',
    epsilon: '\u03B5',
    zeta: '\u03B6',
    eta: '\u03B7',
    theta: '\u03B8',
    iota: '\u03B9',
    kappa: '\u03BA',
    lambda: '\u03BB',
    mu: '\u03BC',
    nu: '\u03BD',
    xi: '\u03BE',
    omicron: '\u03BF',
    pi: '\u03C0',
    rho: '\u03C1',
    sigmaf: '\u03C2',
    sigma: '\u03C3',
    tau: '\u03C4',
    upsilon: '\u03C5',
    phi: '\u03C6',
    chi: '\u03C7',
    psi: '\u03C8',
    omega: '\u03C9',
    thetasym: '\u03D1',
    upsih: '\u03D2',
    piv: '\u03D6',
    ensp: '\u2002',
    emsp: '\u2003',
    thinsp: '\u2009',
    zwnj: '\u200C',
    zwj: '\u200D',
    lrm: '\u200E',
    rlm: '\u200F',
    ndash: '\u2013',
    mdash: '\u2014',
    lsquo: '\u2018',
    rsquo: '\u2019',
    sbquo: '\u201A',
    ldquo: '\u201C',
    rdquo: '\u201D',
    bdquo: '\u201E',
    dagger: '\u2020',
    Dagger: '\u2021',
    bull: '\u2022',
    hellip: '\u2026',
    permil: '\u2030',
    prime: '\u2032',
    Prime: '\u2033',
    lsaquo: '\u2039',
    rsaquo: '\u203A',
    oline: '\u203E',
    frasl: '\u2044',
    euro: '\u20AC',
    image: '\u2111',
    weierp: '\u2118',
    real: '\u211C',
    trade: '\u2122',
    alefsym: '\u2135',
    larr: '\u2190',
    uarr: '\u2191',
    rarr: '\u2192',
    darr: '\u2193',
    harr: '\u2194',
    crarr: '\u21B5',
    lArr: '\u21D0',
    uArr: '\u21D1',
    rArr: '\u21D2',
    dArr: '\u21D3',
    hArr: '\u21D4',
    forall: '\u2200',
    part: '\u2202',
    exist: '\u2203',
    empty: '\u2205',
    nabla: '\u2207',
    isin: '\u2208',
    notin: '\u2209',
    ni: '\u220B',
    prod: '\u220F',
    sum: '\u2211',
    minus: '\u2212',
    lowast: '\u2217',
    radic: '\u221A',
    prop: '\u221D',
    infin: '\u221E',
    ang: '\u2220',
    and: '\u2227',
    or: '\u2228',
    cap: '\u2229',
    cup: '\u222A',
    'int': '\u222B',
    there4: '\u2234',
    sim: '\u223C',
    cong: '\u2245',
    asymp: '\u2248',
    ne: '\u2260',
    equiv: '\u2261',
    le: '\u2264',
    ge: '\u2265',
    sub: '\u2282',
    sup: '\u2283',
    nsub: '\u2284',
    sube: '\u2286',
    supe: '\u2287',
    oplus: '\u2295',
    otimes: '\u2297',
    perp: '\u22A5',
    sdot: '\u22C5',
    lceil: '\u2308',
    rceil: '\u2309',
    lfloor: '\u230A',
    rfloor: '\u230B',
    lang: '\u2329',
    rang: '\u232A',
    loz: '\u25CA',
    spades: '\u2660',
    clubs: '\u2663',
    hearts: '\u2665',
    diams: '\u2666'
  };

  function readXJSEntity() {
    var str = '', count = 0, entity;
    var ch = nextChar();
    if (ch !== '&') raise(tokPos, "Entity must start with an ampersand");
    var startPos = ++tokPos;
    while (tokPos < inputLen && count++ < 10) {
      ch = nextChar();
      tokPos++;
      if (ch === ';') {
        if (str[0] === '#') {
          if (str[1] === 'x') {
            str = str.substr(2);
            if (hexNumber.test(str)) {
              entity = String.fromCharCode(parseInt(str, 16));
            }
          } else {
            str = str.substr(1);
            if (decimalNumber.test(str)) {
              entity = String.fromCharCode(parseInt(str, 10));
            }
          }
        } else {
          entity = XHTMLEntities[str];
        }
        break;
      }
      str += ch;
    }
    if (!entity) {
      tokPos = startPos;
      return '&';
    }
    return entity;
  }

  function readXJSText(stopChars) {
    var str = '';
    while (tokPos < inputLen) {
      var ch = nextChar();
      if (stopChars.indexOf(ch) !== -1) {
        break;
      }
      if (ch === '&') {
        str += readXJSEntity();
      } else {
        ++tokPos;
        if (ch === '\r' && nextChar() === '\n') {
          str += ch;
          ++tokPos;
          ch = '\n';
        }
        if (ch === '\n' && options.locations) {
          tokLineStart = tokPos;
          ++tokCurLine;
        }
        str += ch;
      }
    }
    return finishToken(_xjsText, str);
  }

  function readXJSStringLiteral() {
    var quote = input.charCodeAt(tokPos);

    if (quote !== 34 && quote !== 39) {
      raise("String literal must starts with a quote");
    }

    ++tokPos;

    readXJSText([String.fromCharCode(quote)]);

    if (quote !== input.charCodeAt(tokPos)) {
      unexpected();
    }

    ++tokPos;

    return finishToken(tokType, tokVal);
  }

  // Used to read character escape sequences ('\x', '\u', '\U').

  function readHexChar(len) {
    var n = readInt(16, len);
    if (n === null) raise(tokStart, "Bad character escape sequence");
    return n;
  }

  // Used to signal to callers of `readWord1` whether the word
  // contained any escape sequences. This is needed because words with
  // escape sequences must not be interpreted as keywords.

  var containsEsc;

  // Read an identifier, and return it as a string. Sets `containsEsc`
  // to whether the word contained a '\u' escape.
  //
  // Incrementally adds only escaped chars, adding other chunks as-is
  // as a micro-optimization.

  function readWord1() {
    containsEsc = false;
    var word = "", first = true, chunkStart = tokPos;
    for (;;) {
      var ch = input.charCodeAt(tokPos);
<<<<<<< HEAD
      if (isIdentifierChar(ch) || (inXJSTag && ch === 45)) {
        if (containsEsc) word += nextChar();
        ++tokPos;
      } else if (ch === 92 && !inXJSTag) { // "\"
        if (!containsEsc) word = input.slice(start, tokPos);
=======
      if (isIdentifierChar(ch)) {
        ++tokPos;
      } else if (ch === 92) { // "\"
>>>>>>> 5d96bbd7
        containsEsc = true;
        word += input.slice(chunkStart, tokPos);
        if (input.charCodeAt(++tokPos) != 117) // "u"
          raise(tokPos, "Expecting Unicode escape sequence \\uXXXX");
        ++tokPos;
        var esc = readHexChar(4);
        var escStr = String.fromCharCode(esc);
        if (!escStr) raise(tokPos - 1, "Invalid Unicode escape");
        if (!(first ? isIdentifierStart(esc) : isIdentifierChar(esc)))
          raise(tokPos - 4, "Invalid Unicode escape");
        word += escStr;
        chunkStart = tokPos;
      } else {
        break;
      }
      first = false;
    }
    return word + input.slice(chunkStart, tokPos);
  }

  // Read an identifier or keyword token. Will check for reserved
  // words when necessary.

  function readWord() {
    var word = readWord1();
    var type = inXJSTag ? _xjsName : _name;
    if (!containsEsc && isKeyword(word))
      type = keywordTypes[word];
    return finishToken(type, word);
  }

  // Read a JSX identifier (valid tag or attribute name).
  //
  // Optimized version since JSX identifiers can't contain
  // escape characters and so can be read as single slice.
  // Also assumes that first character was already checked
  // by isIdentifierStart in readToken.

  function readJSXWord() {
    var ch, start = tokPos;
    do {
      ch = input.charCodeAt(++tokPos);
    } while (isIdentifierChar(ch) || ch === 45); // '-'
    return finishToken(_jsxName, input.slice(start, tokPos));
  }

  // ## Parser

  // A recursive descent parser operates by defining functions for all
  // syntactic elements, and recursively calling those, each function
  // advancing the input stream and returning an AST node. Precedence
  // of constructs (for example, the fact that `!x[1]` means `!(x[1])`
  // instead of `(!x)[1]` is handled by the fact that the parser
  // function that parses unary prefix operators is called first, and
  // in turn calls the function that parses `[]` subscripts — that
  // way, it'll receive the node for `x[1]` already parsed, and wraps
  // *that* in the unary operator node.
  //
  // Acorn uses an [operator precedence parser][opp] to handle binary
  // operator precedence, because it is much more compact than using
  // the technique outlined above, which uses different, nesting
  // functions to specify precedence, for all of the ten binary
  // precedence levels that JavaScript defines.
  //
  // [opp]: http://en.wikipedia.org/wiki/Operator-precedence_parser

  // ### Parser utilities

  // Continue to the next token.

  function next() {
    if (options.onToken)
      options.onToken(new Token());

    lastStart = tokStart;
    lastEnd = tokEnd;
    lastEndLoc = tokEndLoc;
    readToken();
  }

  // Enter strict mode. Re-reads the next number or string to
  // please pedantic tests ("use strict"; 010; -- should fail).

  function setStrict(strct) {
    strict = strct;
    if (tokType !== _num && tokType !== _string) return;
    tokPos = tokStart;
    if (options.locations) {
      while (tokPos < tokLineStart) {
        tokLineStart = input.lastIndexOf("\n", tokLineStart - 2) + 1;
        --tokCurLine;
      }
    }
    skipSpace();
    readToken();
  }

  // Start an AST node, attaching a start offset.

  function Node() {
    this.type = null;
    this.start = tokStart;
    this.end = null;
  }
  
  exports.Node = Node;

  function SourceLocation() {
    this.start = tokStartLoc;
    this.end = null;
    if (sourceFile !== null) this.source = sourceFile;
  }

  function startNode() {
    var node = new Node();
    if (options.locations)
      node.loc = new SourceLocation();
    if (options.directSourceFile)
      node.sourceFile = options.directSourceFile;
    if (options.ranges)
      node.range = [tokStart, 0];
    return node;
  }

  // Sometimes, a node is only started *after* the token stream passed
  // its start position. The functions below help storing a position
  // and creating a node from a previous position.

  function storeCurrentPos() {
    return options.locations ? [tokStart, tokStartLoc] : tokStart;
  }

  function startNodeAt(pos) {
    var node = new Node(), start = pos;
    if (options.locations) {
      node.loc = new SourceLocation();
      node.loc.start = start[1];
      start = pos[0];
    }
    node.start = start;
    if (options.directSourceFile)
      node.sourceFile = options.directSourceFile;
    if (options.ranges)
      node.range = [start, 0];

    return node;
  }

  // Finish an AST node, adding `type` and `end` properties.

  function finishNode(node, type) {
    node.type = type;
    node.end = lastEnd;
    if (options.locations)
      node.loc.end = lastEndLoc;
    if (options.ranges)
      node.range[1] = lastEnd;
    return node;
  }

  // Finish node at given position

  function finishNodeAt(node, type, pos) {
    if (options.locations) { node.loc.end = pos[1]; pos = pos[0]; }
    node.type = type;
    node.end = pos;
    if (options.ranges)
      node.range[1] = pos;
    return node;
  }

  // Test whether a statement node is the string literal `"use strict"`.

  function isUseStrict(stmt) {
    return options.ecmaVersion >= 5 && stmt.type === "ExpressionStatement" &&
      stmt.expression.type === "Literal" && stmt.expression.value === "use strict";
  }

  // Predicate that tests whether the next token is of the given
  // type, and if yes, consumes it as a side effect.

  function eat(type) {
    if (tokType === type) {
      next();
      return true;
    } else {
      return false;
    }
  }

  // Tests whether parsed token is a contextual keyword.

  function isContextual(name) {
    return tokType === _name && tokVal === name;
  }

  // Consumes contextual keyword if possible.

  function eatContextual(name) {
    return tokVal === name && eat(_name);
  }

  // Asserts that following token is given contextual keyword.

  function expectContextual(name) {
    if (!eatContextual(name)) unexpected();
  }

  // Test whether a semicolon can be inserted at the current position.

  function canInsertSemicolon() {
    return !options.strictSemicolons &&
      (tokType === _eof || tokType === _braceR || newline.test(input.slice(lastEnd, tokStart)));
  }

  // Consume a semicolon, or, failing that, see if we are allowed to
  // pretend that there is a semicolon at this position.

  function semicolon() {
    if (!eat(_semi) && !canInsertSemicolon()) unexpected();
  }

  // Expect a token of a given type. If found, consume it, otherwise,
  // raise an unexpected token error.

  function expect(type) {
    eat(type) || unexpected();
  }

  // Get following char.

  function nextChar() {
    return input.charAt(tokPos);
  }

  // Raise an unexpected token error.

  function unexpected(pos) {
    raise(pos != null ? pos : tokStart, "Unexpected token");
  }

  // Checks if hash object has a property.

  function has(obj, propName) {
    return Object.prototype.hasOwnProperty.call(obj, propName);
  }

  // Convert existing expression atom to assignable pattern
  // if possible.

  function toAssignable(node) {
    if (options.ecmaVersion >= 6 && node) {
      switch (node.type) {
        case "Identifier":
        case "MemberExpression":
        case "ObjectPattern":
        case "ArrayPattern":
        case "AssignmentPattern":
          break;

        case "ObjectExpression":
          node.type = "ObjectPattern";
          for (var i = 0; i < node.properties.length; i++) {
            var prop = node.properties[i];
<<<<<<< HEAD
            if (prop.type === "Property" && prop.kind !== "init") unexpected(prop.key.start);
            toAssignable(prop.value, false, checkType);
=======
            if (prop.kind !== "init") raise(prop.key.start, "Object pattern can't contain getter or setter");
            toAssignable(prop.value);
>>>>>>> 5d96bbd7
          }
          break;

        case "ArrayExpression":
          node.type = "ArrayPattern";
          toAssignableList(node.elements);
          break;

        case "AssignmentExpression":
          if (node.operator === "=") {
            node.type = "AssignmentPattern";
          } else {
            raise(node.left.end, "Only '=' operator can be used for specifying default value.");
          }
          break;

        default:
          raise(node.start, "Assigning to rvalue");
      }
    }
    return node;
  }

  // Convert list of expression atoms to binding list.

  function toAssignableList(exprList) {
    if (exprList.length) {
      for (var i = 0; i < exprList.length - 1; i++) {
        toAssignable(exprList[i]);
      }
      var last = exprList[exprList.length - 1];
      switch (last.type) {
        case "RestElement":
          break;
        case "SpreadElement":
          last.type = "RestElement";
          var arg = last.argument;
          toAssignable(arg);
          if (arg.type !== "Identifier" && arg.type !== "ArrayPattern")
            unexpected(arg.start);
          break;
        default:
          toAssignable(last);
      }
    }
    return exprList;
  }

  // Parses spread element.

  function parseSpread(refShorthandDefaultPos) {
    var node = startNode();
    next();
    node.argument = parseMaybeAssign(refShorthandDefaultPos);
    return finishNode(node, "SpreadElement");
  }

  function parseRest() {
    var node = startNode();
    next();
    node.argument = tokType === _name || tokType === _bracketL ? parseAssignableAtom() : unexpected();
    return finishNode(node, "RestElement");
  }

  // Parses lvalue (assignable) atom.

  function parseAssignableAtom() {
    if (options.ecmaVersion < 6) return parseIdent();
    switch (tokType) {
      case _name:
        return parseIdent();

      case _bracketL:
        var node = startNode();
        next();
        node.elements = parseAssignableList(_bracketR, true);
        return finishNode(node, "ArrayPattern");

      case _braceL:
        return parseObj(true);

      default:
        unexpected();
    }
  }

  function parseAssignableList(close, allowEmpty) {
    var elts = [], first = true;
    while (!eat(close)) {
      first ? first = false : expect(_comma);
      if (tokType === _ellipsis) {
        var rest = parseRest();
        parseAssingableListItem(rest);
        elts.push(rest);
        expect(close);
        break;
      }
      var elem;
      if (allowEmpty && tokType === _comma) {
        elem = null;
      } else {
        elem = parseMaybeDefault();
        parseAssingableListItem(elem);
      }
      elts.push(elem);
    }
    return elts;
  }

  function parseAssingableListItem(param) {
    if (eat(_question)) {
      param.optional = true;
    }
    if (tokType === _colon) {
      param.typeAnnotation = parseTypeAnnotation();
    }
    finishNode(param, param.type);
  }

  // Parses assignment pattern around given atom if possible.

  function parseMaybeDefault(startPos, left) {
    left = left || parseAssignableAtom();
    if (!eat(_eq)) return left;
    var node = startPos ? startNodeAt(startPos) : startNode();
    node.operator = "=";
    node.left = left;
    node.right = parseMaybeAssign();
    return finishNode(node, "AssignmentPattern");
  }

  // Verify that argument names are not repeated, and it does not
  // try to bind the words `eval` or `arguments`.

  function checkFunctionParam(param, nameHash) {
    switch (param.type) {
      case "Identifier":
        if (isStrictReservedWord(param.name) || isStrictBadIdWord(param.name))
          raise(param.start, "Defining '" + param.name + "' in strict mode");
        if (has(nameHash, param.name))
          raise(param.start, "Argument name clash in strict mode");
        nameHash[param.name] = true;
        break;

      case "ObjectPattern":
        for (var i = 0; i < param.properties.length; i++)
          checkFunctionParam(param.properties[i].value, nameHash);
        break;

      case "ArrayPattern":
        for (var i = 0; i < param.elements.length; i++) {
          var elem = param.elements[i];
          if (elem) checkFunctionParam(elem, nameHash);
        }
        break;

      case "RestElement":
        return checkFunctionParam(param.argument, nameHash);
    }
  }

  // Check if property name clashes with already added.
  // Object/class getters and setters are not allowed to clash —
  // either with each other or with an init property — and in
  // strict mode, init properties are also not allowed to be repeated.

  function checkPropClash(prop, propHash) {
    if (options.ecmaVersion >= 6) return;
    var key = prop.key, name;
    switch (key.type) {
      case "Identifier": name = key.name; break;
      case "Literal": name = String(key.value); break;
      default: return;
    }
    var kind = prop.kind || "init", other;
    if (has(propHash, name)) {
      other = propHash[name];
      var isGetSet = kind !== "init";
      if ((strict || isGetSet) && other[kind] || !(isGetSet ^ other.init))
        raise(key.start, "Redefinition of property");
    } else {
      other = propHash[name] = {
        init: false,
        get: false,
        set: false
      };
    }
    other[kind] = true;
  }

  // Verify that a node is an lval — something that can be assigned
  // to.

  function checkLVal(expr, isBinding) {
    switch (expr.type) {
      case "Identifier":
        if (strict && (isStrictBadIdWord(expr.name) || isStrictReservedWord(expr.name)))
          raise(expr.start, (isBinding ? "Binding " : "Assigning to ") + expr.name + " in strict mode");
        break;
      
      case "MemberExpression":
        if (isBinding) raise(expr.start, "Binding to member expression");
        break;

      case "ObjectPattern":
        for (var i = 0; i < expr.properties.length; i++) {
          var prop = expr.properties[i];
          if (prop.type === "Property") prop = prop.value;
          checkLVal(prop, isBinding);
        }
        break;

      case "ArrayPattern":
        for (var i = 0; i < expr.elements.length; i++) {
          var elem = expr.elements[i];
          if (elem) checkLVal(elem, isBinding);
        }
        break;

      case "SpreadProperty":
      case "AssignmentPattern":
<<<<<<< HEAD
      case "VirtualPropertyExpression":
=======
        checkLVal(expr.left);
        break;

>>>>>>> 5d96bbd7
      case "RestElement":
        checkLVal(expr.argument);
        break;

      default:
      raise(expr.start, "Assigning to rvalue");
  }
  }

  // ### Statement parsing

  // Parse a program. Initializes the parser, reads any number of
  // statements, and wraps them in a Program node.  Optionally takes a
  // `program` argument.  If present, the statements will be appended
  // to its body instead of creating a new node.

  function parseTopLevel(node) {
    var first = true;
    if (!node.body) node.body = [];
    while (tokType !== _eof) {
      var stmt = parseStatement(true, true);
      node.body.push(stmt);
      if (first && isUseStrict(stmt)) setStrict(true);
      first = false;
    }

    next();
    return finishNode(node, "Program");
  }

  var loopLabel = {kind: "loop"}, switchLabel = {kind: "switch"};

  // Parse a single statement.
  //
  // If expecting a statement and finding a slash operator, parse a
  // regular expression literal. This is to handle cases like
  // `if (foo) /blah/.exec(foo);`, where looking at the previous token
  // does not help.

  function parseStatement(declaration, topLevel) {
    var starttype = tokType, node = startNode();

    // Most types of statements are recognized by the keyword they
    // start with. Many are trivial to parse, some require a bit of
    // complexity.

    switch (starttype) {
    case _break: case _continue: return parseBreakContinueStatement(node, starttype.keyword);
    case _debugger: return parseDebuggerStatement(node);
    case _do: return parseDoStatement(node);
    case _for: return parseForStatement(node);
    case _function:
      if (!declaration && options.ecmaVersion >= 6) unexpected();
      return parseFunctionStatement(node);
    case _class:
      if (!declaration) unexpected();
      return parseClass(node, true);
    case _if: return parseIfStatement(node);
    case _return: return parseReturnStatement(node);
    case _switch: return parseSwitchStatement(node);
    case _throw: return parseThrowStatement(node);
    case _try: return parseTryStatement(node);
    case _let: case _const: if (!declaration) unexpected(); // NOTE: falls through to _var
    case _var: return parseVarStatement(node, starttype.keyword);
    case _while: return parseWhileStatement(node);
    case _with: return parseWithStatement(node);
    case _braceL: return parseBlock(); // no point creating a function for this
    case _semi: return parseEmptyStatement(node);
    case _export:
    case _import:
      if (!topLevel && !options.allowImportExportEverywhere)
        raise(tokStart, "'import' and 'export' may only appear at the top level");
      return starttype === _import ? parseImport(node) : parseExport(node);

      // If the statement does not start with a statement keyword or a
      // brace, it's an ExpressionStatement or LabeledStatement. We
      // simply start parsing an expression, and afterwards, if the
      // next token is a colon and the expression was a simple
      // Identifier node, we switch to interpreting it as a label.
    default:
      var maybeName = tokVal, expr = parseExpression(false, false, true);
      if (expr.type === "FunctionDeclaration") return expr;

      if (starttype === _name && expr.type === "Identifier") {
        if (eat(_colon)) {
          return parseLabeledStatement(node, maybeName, expr);
        }

        if (options.ecmaVersion >= 7 && expr.name === "private" && tokType === _name) {
          return parsePrivate(node);
        } else if (expr.name === "declare") {
          if (tokType === _class || tokType === _name || tokType === _function || tokType === _var) {
            return parseDeclare(node);
          }
        } else if (tokType === _name) {
          if (expr.name === "interface") {
            return parseInterface(node);
          } else if (expr.name === "type") {
            return parseTypeAlias(node);
          }
        }
      }

      return parseExpressionStatement(node, expr);
    }
  }
  
  function parseBreakContinueStatement(node, keyword) {
    var isBreak = keyword == "break";
    next();
    if (eat(_semi) || canInsertSemicolon()) node.label = null;
    else if (tokType !== _name) unexpected();
    else {
      node.label = parseIdent();
      semicolon();
    }

    // Verify that there is an actual destination to break or
    // continue to.
    for (var i = 0; i < labels.length; ++i) {
      var lab = labels[i];
      if (node.label == null || lab.name === node.label.name) {
        if (lab.kind != null && (isBreak || lab.kind === "loop")) break;
        if (node.label && isBreak) break;
      }
    }
    if (i === labels.length) raise(node.start, "Unsyntactic " + keyword);
    return finishNode(node, isBreak ? "BreakStatement" : "ContinueStatement");
  }
  
  function parseDebuggerStatement(node) {
    next();
    semicolon();
    return finishNode(node, "DebuggerStatement");
  }
  
  function parseDoStatement(node) {
    next();
    labels.push(loopLabel);
    node.body = parseStatement(false);
    labels.pop();
    expect(_while);
    node.test = parseParenExpression();
    if (options.ecmaVersion >= 6)
      eat(_semi);
    else
      semicolon();
    return finishNode(node, "DoWhileStatement");
  }
  
  // Disambiguating between a `for` and a `for`/`in` or `for`/`of`
  // loop is non-trivial. Basically, we have to parse the init `var`
  // statement or expression, disallowing the `in` operator (see
  // the second parameter to `parseExpression`), and then check
  // whether the next token is `in` or `of`. When there is no init
  // part (semicolon immediately after the opening parenthesis), it
  // is a regular `for` loop.
  
  function parseForStatement(node) {
    next();
    labels.push(loopLabel);
    expect(_parenL);
    if (tokType === _semi) return parseFor(node, null);
    if (tokType === _var || tokType === _let) {
      var init = startNode(), varKind = tokType.keyword, isLet = tokType === _let;
      next();
      parseVar(init, true, varKind);
      finishNode(init, "VariableDeclaration");
      if ((tokType === _in || (options.ecmaVersion >= 6 && isContextual("of"))) && init.declarations.length === 1 &&
          !(isLet && init.declarations[0].init))
        return parseForIn(node, init);
      return parseFor(node, init);
    }
<<<<<<< HEAD
    var init = parseExpression(false, true);
    if (tokType === _in || (options.ecmaVersion >= 6 && isContextual("of"))) {
=======
    var refShorthandDefaultPos = {start: 0};
    var init = parseExpression(true, refShorthandDefaultPos);
    if (tokType === _in || (options.ecmaVersion >= 6 && isContextual("of"))) {
      toAssignable(init);
>>>>>>> 5d96bbd7
      checkLVal(init);
      return parseForIn(node, init);
    } else if (refShorthandDefaultPos.start) {
      unexpected(refShorthandDefaultPos.start);
    }
    return parseFor(node, init);
  }
  
  function parseFunctionStatement(node) {
    next();
    return parseFunction(node, true, false);
  }
  
  function parseIfStatement(node) {
    next();
    node.test = parseParenExpression();
    node.consequent = parseStatement(false);
    node.alternate = eat(_else) ? parseStatement(false) : null;
    return finishNode(node, "IfStatement");
  }
  
  function parseReturnStatement(node) {
    if (!inFunction && !options.allowReturnOutsideFunction)
      raise(tokStart, "'return' outside of function");
    next();

    // In `return` (and `break`/`continue`), the keywords with
    // optional arguments, we eagerly look for a semicolon or the
    // possibility to insert one.

    if (eat(_semi) || canInsertSemicolon()) node.argument = null;
    else { node.argument = parseExpression(); semicolon(); }
    return finishNode(node, "ReturnStatement");
  }
  
  function parseSwitchStatement(node) {
    next();
    node.discriminant = parseParenExpression();
    node.cases = [];
    expect(_braceL);
    labels.push(switchLabel);

    // Statements under must be grouped (by label) in SwitchCase
    // nodes. `cur` is used to keep the node that we are currently
    // adding statements to.

    for (var cur, sawDefault; tokType != _braceR;) {
      if (tokType === _case || tokType === _default) {
        var isCase = tokType === _case;
        if (cur) finishNode(cur, "SwitchCase");
        node.cases.push(cur = startNode());
        cur.consequent = [];
        next();
        if (isCase) cur.test = parseExpression();
        else {
          if (sawDefault) raise(lastStart, "Multiple default clauses"); sawDefault = true;
          cur.test = null;
        }
        expect(_colon);
      } else {
        if (!cur) unexpected();
        cur.consequent.push(parseStatement(true));
      }
    }
    if (cur) finishNode(cur, "SwitchCase");
    next(); // Closing brace
    labels.pop();
    return finishNode(node, "SwitchStatement");
  }
  
  function parseThrowStatement(node) {
    next();
    if (newline.test(input.slice(lastEnd, tokStart)))
      raise(lastEnd, "Illegal newline after throw");
    node.argument = parseExpression();
    semicolon();
    return finishNode(node, "ThrowStatement");
  }
  
  function parseTryStatement(node) {
    next();
    node.block = parseBlock();
    node.handler = null;
    if (tokType === _catch) {
      var clause = startNode();
      next();
      expect(_parenL);
      clause.param = parseAssignableAtom();
      checkLVal(clause.param, true);
      expect(_parenR);
      clause.guard = null;
      clause.body = parseBlock();
      node.handler = finishNode(clause, "CatchClause");
    }
    node.guardedHandlers = empty;
    node.finalizer = eat(_finally) ? parseBlock() : null;
    if (!node.handler && !node.finalizer)
      raise(node.start, "Missing catch or finally clause");
    return finishNode(node, "TryStatement");
  }
  
  function parseVarStatement(node, kind) {
    next();
    parseVar(node, false, kind);
    semicolon();
    return finishNode(node, "VariableDeclaration");
  }
  
  function parseWhileStatement(node) {
    next();
    node.test = parseParenExpression();
    labels.push(loopLabel);
    node.body = parseStatement(false);
    labels.pop();
    return finishNode(node, "WhileStatement");
  }
  
  function parseWithStatement(node) {
    if (strict) raise(tokStart, "'with' in strict mode");
    next();
    node.object = parseParenExpression();
    node.body = parseStatement(false);
    return finishNode(node, "WithStatement");
  }
  
  function parseEmptyStatement(node) {
    next();
    return finishNode(node, "EmptyStatement");
  }
  
  function parseLabeledStatement(node, maybeName, expr) {
    for (var i = 0; i < labels.length; ++i)
      if (labels[i].name === maybeName) raise(expr.start, "Label '" + maybeName + "' is already declared");
    var kind = tokType.isLoop ? "loop" : tokType === _switch ? "switch" : null;
    labels.push({name: maybeName, kind: kind});
    node.body = parseStatement(true);
    labels.pop();
    node.label = expr;
    return finishNode(node, "LabeledStatement");
  }
  
  function parseExpressionStatement(node, expr) {
    node.expression = expr;
    semicolon();
    return finishNode(node, "ExpressionStatement");
  }

  // Used for constructs like `switch` and `if` that insist on
  // parentheses around their expression.

  function parseParenExpression() {
    expect(_parenL);
    var val = parseExpression();
    expect(_parenR);
    return val;
  }

  // Parse a semicolon-enclosed block of statements, handling `"use
  // strict"` declarations when `allowStrict` is true (used for
  // function bodies).

  function parseBlock(allowStrict) {
    var node = startNode(), first = true, oldStrict;
    node.body = [];
    expect(_braceL);
    while (!eat(_braceR)) {
      var stmt = parseStatement(true);
      node.body.push(stmt);
      if (first && allowStrict && isUseStrict(stmt)) {
        oldStrict = strict;
        setStrict(strict = true);
      }
      first = false;
    }
    if (oldStrict === false) setStrict(false);
    return finishNode(node, "BlockStatement");
  }

  // Parse a regular `for` loop. The disambiguation code in
  // `parseStatement` will already have parsed the init statement or
  // expression.

  function parseFor(node, init) {
    node.init = init;
    expect(_semi);
    node.test = tokType === _semi ? null : parseExpression();
    expect(_semi);
    node.update = tokType === _parenR ? null : parseExpression();
    expect(_parenR);
    node.body = parseStatement(false);
    labels.pop();
    return finishNode(node, "ForStatement");
  }

  // Parse a `for`/`in` and `for`/`of` loop, which are almost
  // same from parser's perspective.

  function parseForIn(node, init) {
    var type = tokType === _in ? "ForInStatement" : "ForOfStatement";
    next();
    node.left = init;
    node.right = parseExpression();
    expect(_parenR);
    node.body = parseStatement(false);
    labels.pop();
    return finishNode(node, type);
  }

  // Parse a list of variable declarations.

  function parseVar(node, noIn, kind) {
    node.declarations = [];
    node.kind = kind;
    for (;;) {
      var decl = startNode();
      decl.id = parseAssignableAtom();
      checkLVal(decl.id, true);
<<<<<<< HEAD

      if (tokType === _colon) {
        decl.id.typeAnnotation = parseTypeAnnotation();
        finishNode(decl.id, decl.id.type);
      }

      decl.init = eat(_eq) ? parseExpression(true, noIn) : (kind === _const.keyword ? unexpected() : null);
=======
      decl.init = eat(_eq) ? parseMaybeAssign(noIn) : (kind === _const.keyword ? unexpected() : null);
>>>>>>> 5d96bbd7
      node.declarations.push(finishNode(decl, "VariableDeclarator"));
      if (!eat(_comma)) break;
    }
    return node;
  }

  // ### Expression parsing

  // These nest, from the most general expression type at the top to
  // 'atomic', nondivisible expression types at the bottom. Most of
  // the functions will simply let the function(s) below them parse,
  // and, *if* the syntactic construct they handle is present, wrap
  // the AST node that the inner parser gave them in another node.

  // Parse a full expression. The optional arguments are used to
  // forbid the `in` operator (in for loops initalization expressions)
  // and provide reference for storing '=' operator inside shorthand
  // property assignment in contexts where both object expression
  // and object pattern might appear (so it's possible to raise
  // delayed syntax error at correct position).

<<<<<<< HEAD
  function parseExpression(noComma, noIn, isStatement) {
    var start = storeCurrentPos();
    var expr = parseMaybeAssign(noIn, isStatement);
    if (!noComma && tokType === _comma) {
=======
  function parseExpression(noIn, refShorthandDefaultPos) {
    var start = storeCurrentPos();
    var expr = parseMaybeAssign(noIn, refShorthandDefaultPos);
    if (tokType === _comma) {
>>>>>>> 5d96bbd7
      var node = startNodeAt(start);
      node.expressions = [expr];
      while (eat(_comma)) node.expressions.push(parseMaybeAssign(noIn, refShorthandDefaultPos));
      return finishNode(node, "SequenceExpression");
    }
    return expr;
  }

  // Parse an assignment expression. This includes applications of
  // operators like `+=`.

<<<<<<< HEAD
  function parseMaybeAssign(noIn, isStatement) {
    var start = storeCurrentPos();
    var left = parseMaybeConditional(noIn, isStatement);
=======
  function parseMaybeAssign(noIn, refShorthandDefaultPos) {
    var failOnShorthandAssign;
    if (!refShorthandDefaultPos) {
      refShorthandDefaultPos = {start: 0};
      failOnShorthandAssign = true;
    } else {
      failOnShorthandAssign = false;
    }
    var start = storeCurrentPos();
    var left = parseMaybeConditional(noIn, refShorthandDefaultPos);
>>>>>>> 5d96bbd7
    if (tokType.isAssign) {
      var node = startNodeAt(start);
      node.operator = tokVal;
      node.left = tokType === _eq ? toAssignable(left) : left;
      refShorthandDefaultPos.start = 0; // reset because shorthand default was used correctly
      checkLVal(left);
      next();
      node.right = parseMaybeAssign(noIn);
      return finishNode(node, "AssignmentExpression");
    } else if (failOnShorthandAssign && refShorthandDefaultPos.start) {
      unexpected(refShorthandDefaultPos.start);
    }
    return left;
  }

  // Parse a ternary conditional (`?:`) operator.

<<<<<<< HEAD
  function parseMaybeConditional(noIn, isStatement) {
    var start = storeCurrentPos();
    var expr = parseExprOps(noIn, isStatement);
=======
  function parseMaybeConditional(noIn, refShorthandDefaultPos) {
    var start = storeCurrentPos();
    var expr = parseExprOps(noIn, refShorthandDefaultPos);
    if (refShorthandDefaultPos && refShorthandDefaultPos.start) return expr;
>>>>>>> 5d96bbd7
    if (eat(_question)) {
      var node = startNodeAt(start);
      if (options.playground && eat(_eq)) {
        var left = node.left = toAssignable(expr);
        if (left.type !== "MemberExpression") raise(left.start, "You can only use member expressions in memoization assignment");
        node.right = parseMaybeAssign(noIn);
        node.operator = "?=";
        return finishNode(node, "AssignmentExpression");
      }
      node.test = expr;
      node.consequent = parseMaybeAssign();
      expect(_colon);
      node.alternate = parseMaybeAssign(noIn);
      return finishNode(node, "ConditionalExpression");
    }
    return expr;
  }

  // Start the precedence parser.

<<<<<<< HEAD
  function parseExprOps(noIn, isStatement) {
    var start = storeCurrentPos();
    return parseExprOp(parseMaybeUnary(isStatement), start, -1, noIn);
=======
  function parseExprOps(noIn, refShorthandDefaultPos) {
    var start = storeCurrentPos();
    var expr = parseMaybeUnary(refShorthandDefaultPos);
    if (refShorthandDefaultPos && refShorthandDefaultPos.start) return expr;
    return parseExprOp(expr, start, -1, noIn);
>>>>>>> 5d96bbd7
  }

  // Parse binary operators with the operator precedence parsing
  // algorithm. `left` is the left-hand side of the operator.
  // `minPrec` provides context that allows the function to stop and
  // defer further parser to one of its callers when it encounters an
  // operator that has a lower precedence than the set it is parsing.

  function parseExprOp(left, leftStart, minPrec, noIn) {
    var prec = tokType.binop;
    if (prec != null && (!noIn || tokType !== _in)) {
      if (prec > minPrec) {
        var node = startNodeAt(leftStart);
        node.left = left;
        node.operator = tokVal;
        var op = tokType;
        next();
        var start = storeCurrentPos();
        node.right = parseExprOp(parseMaybeUnary(), start, op.rightAssociative ? (prec - 1) : prec, noIn);
        finishNode(node, (op === _logicalOR || op === _logicalAND) ? "LogicalExpression" : "BinaryExpression");
        return parseExprOp(node, leftStart, minPrec, noIn);
      }
    }
    return left;
  }

  // Parse unary operators, both prefix and postfix.

<<<<<<< HEAD
  function parseMaybeUnary(isStatement) {
=======
  function parseMaybeUnary(refShorthandDefaultPos) {
>>>>>>> 5d96bbd7
    if (tokType.prefix) {
      var node = startNode(), update = tokType.isUpdate;
      node.operator = tokVal;
      node.prefix = true;
      next();
      node.argument = parseMaybeUnary();
      if (refShorthandDefaultPos && refShorthandDefaultPos.start) unexpected(refShorthandDefaultPos.start);
      if (update) checkLVal(node.argument);
      else if (strict && node.operator === "delete" &&
               node.argument.type === "Identifier")
        raise(node.start, "Deleting local variable in strict mode");
      return finishNode(node, update ? "UpdateExpression" : "UnaryExpression");
    }
    var start = storeCurrentPos();
<<<<<<< HEAD
    var expr = parseExprSubscripts(isStatement);
=======
    var expr = parseExprSubscripts(refShorthandDefaultPos);
    if (refShorthandDefaultPos && refShorthandDefaultPos.start) return expr;
>>>>>>> 5d96bbd7
    while (tokType.postfix && !canInsertSemicolon()) {
      var node = startNodeAt(start);
      node.operator = tokVal;
      node.prefix = false;
      node.argument = expr;
      checkLVal(expr);
      next();
      expr = finishNode(node, "UpdateExpression");
    }
    return expr;
  }

  // Parse call, dot, and `[]`-subscript expressions.

<<<<<<< HEAD
  function parseExprSubscripts(isStatement) {
    var start = storeCurrentPos();
    return parseSubscripts(parseExprAtom(isStatement), start);
=======
  function parseExprSubscripts(refShorthandDefaultPos) {
    var start = storeCurrentPos();
    var expr = parseExprAtom(refShorthandDefaultPos);
    if (refShorthandDefaultPos && refShorthandDefaultPos.start) return expr;
    return parseSubscripts(expr, start);
>>>>>>> 5d96bbd7
  }

  function parseSubscripts(base, start, noCalls) {
    if (options.playground && eat(_hash)) {
      var node = startNodeAt(start);
      node.object = base;
      node.property = parseIdent(true);
      if (eat(_parenL)) {
        node.arguments = parseExprList(_parenR, false);
      } else {
        node.arguments = [];
      }
      return parseSubscripts(finishNode(node, "BindMemberExpression"), start, noCalls);
    } else if (eat(_paamayimNekudotayim)) {
      var node = startNodeAt(start);
      node.object = base;
      node.property = parseIdent(true);
      return parseSubscripts(finishNode(node, "VirtualPropertyExpression"), start, noCalls);
    } else if (eat(_dot)) {
      var node = startNodeAt(start);
      node.object = base;
      node.property = parseIdent(true);
      node.computed = false;
      return parseSubscripts(finishNode(node, "MemberExpression"), start, noCalls);
    } else if (eat(_bracketL)) {
      var node = startNodeAt(start);
      node.object = base;
      node.property = parseExpression();
      node.computed = true;
      expect(_bracketR);
      return parseSubscripts(finishNode(node, "MemberExpression"), start, noCalls);
    } else if (!noCalls && eat(_parenL)) {
      var node = startNodeAt(start);
      node.callee = base;
      node.arguments = parseExprList(_parenR, false);
      return parseSubscripts(finishNode(node, "CallExpression"), start, noCalls);
    } else if (tokType === _backQuote) {
      var node = startNodeAt(start);
      node.tag = base;
      node.quasi = parseTemplate();
      return parseSubscripts(finishNode(node, "TaggedTemplateExpression"), start, noCalls);
    } return base;
  }

  // Parse an atomic expression — either a single token that is an
  // expression, an expression started by a keyword like `function` or
  // `new`, or an expression wrapped in punctuation like `()`, `[]`,
  // or `{}`.

<<<<<<< HEAD
  function parseExprAtom(isStatement) {
=======
  function parseExprAtom(refShorthandDefaultPos) {
>>>>>>> 5d96bbd7
    switch (tokType) {
    case _this:
      var node = startNode();
      next();
      return finishNode(node, "ThisExpression");

    case _at:
      var start = storeCurrentPos();
      var node = startNode();
      var thisNode = startNode();
      next();
      node.object = finishNode(thisNode, "ThisExpression");
      node.property = parseSubscripts(parseIdent(), start);
      node.computed = false;
      return finishNode(node, "MemberExpression");
    
    case _yield:
      if (inGenerator) return parseYield();

    case _name:
      var start = storeCurrentPos();
      var node = startNode();
      var id = parseIdent(tokType !== _name);

      if (options.ecmaVersion >= 7) {
        // async functions!
        if (id.name === "async") {
          // arrow functions
          if (tokType === _parenL) {
            next();
            var exprList;
            if (tokType !== _parenR) {
              var val = parseExpression();
              exprList = val.type === "SequenceExpression" ? val.expressions : [val];
            } else {
              exprList = [];
            }
            expect(_parenR);
            // if '=>' follows '(...)', convert contents to arguments
            if (eat(_arrow)) {
              return parseArrowExpression(node, exprList, true);
            } else {
              node.callee = id;
              node.arguments = exprList;
              return parseSubscripts(finishNode(node, "CallExpression"), start);
            }
          } else if (tokType === _name) {
            id = parseIdent();
            if (eat(_arrow)) {
              return parseArrowExpression(node, [id], true);
            }
            return id;
          }

          // normal functions
          if (tokType === _function) {
            // no line terminator after `async` contextual keyword
            if (canInsertSemicolon()) return id;

            next();
            return parseFunction(node, isStatement, true);
          }
        } else if (id.name === "await") {
          if (inAsync) return parseAwait(node);
        }
      }

      if (eat(_arrow)) {
        return parseArrowExpression(node, [id]);
      }
      return id;
      
    case _regexp:
      var node = startNode();
      node.regex = {pattern: tokVal.pattern, flags: tokVal.flags};
      node.value = tokVal.value;
      node.raw = input.slice(tokStart, tokEnd);
      next();
      return finishNode(node, "Literal");

    case _num: case _string: case _jsxText:
      var node = startNode();
      node.value = tokVal;
      node.raw = input.slice(tokStart, tokEnd);
      next();
      return finishNode(node, "Literal");

    case _null: case _true: case _false:
      var node = startNode();
      node.value = tokType.atomValue;
      node.raw = tokType.keyword;
      next();
      return finishNode(node, "Literal");

    case _parenL:
      return parseParenAndDistinguishExpression();

    case _bracketL:
      var node = startNode();
      next();
      // check whether this is array comprehension or regular array
      if (options.ecmaVersion >= 7 && tokType === _for) {
        return parseComprehension(node, false);
<<<<<<< HEAD
        }
      node.elements = parseExprList(_bracketR, true, true);
=======
      }
      node.elements = parseExprList(_bracketR, true, true, refShorthandDefaultPos);
>>>>>>> 5d96bbd7
      return finishNode(node, "ArrayExpression");

    case _braceL:
      return parseObj(false, refShorthandDefaultPos);

    case _function:
      var node = startNode();
      next();
      return parseFunction(node, false, false);

    case _class:
      return parseClass(startNode(), false);

    case _new:
      return parseNew();

    case _backQuote:
      return parseTemplate();

    case _hash:
      return parseBindFunctionExpression();

    case _jsxTagStart:
      return parseJSXElement();

    default:
      unexpected();
    }
  }

  function parseBindFunctionExpression() {
    var node = startNode();
    next();

    var start = storeCurrentPos();
    node.callee = parseSubscripts(parseExprAtom(), start, true);

    if (eat(_parenL)) {
      node.arguments = parseExprList(_parenR, false);
    } else {
      node.arguments = [];
    }

    return finishNode(node, "BindFunctionExpression");
  }

  function parseParenAndDistinguishExpression() {
    var start = storeCurrentPos(), val;
    if (options.ecmaVersion >= 6) {
      next();

      if (options.ecmaVersion >= 7 && tokType === _for) {
        return parseComprehension(startNodeAt(start), true);
      }

      var innerStart = storeCurrentPos(), exprList = [], first = true;
      var refShorthandDefaultPos = {start: 0}, spreadStart, innerParenStart;
      while (tokType !== _parenR) {
        first ? first = false : expect(_comma);
        if (tokType === _ellipsis) {
          spreadStart = tokStart;
          exprList.push(parseRest());
          break;
        } else {
          if (tokType === _parenL && !innerParenStart) {
            innerParenStart = tokStart;
          }
          exprList.push(parseMaybeAssign(false, refShorthandDefaultPos));
        }
      }
      var innerEnd = storeCurrentPos();
      expect(_parenR);

      if (eat(_arrow)) {
        if (innerParenStart) unexpected(innerParenStart);
        return parseArrowExpression(startNodeAt(start), exprList);
      }

      if (!exprList.length) unexpected(lastStart);
      if (spreadStart) unexpected(spreadStart);
      if (refShorthandDefaultPos.start) unexpected(refShorthandDefaultPos.start);

      if (exprList.length > 1) {
        val = startNodeAt(innerStart);
        val.expressions = exprList;
        finishNodeAt(val, "SequenceExpression", innerEnd);
      } else {
        val = exprList[0];
      }
    } else {
      val = parseParenExpression();
    }

    if (options.preserveParens) {
      var par = startNodeAt(start);
      par.expression = val;
      return finishNode(par, "ParenthesizedExpression");
    } else {
      return val;
    }
  }

  // New's precedence is slightly tricky. It must allow its argument
  // to be a `[]` or dot subscript expression, but not a call — at
  // least, not without wrapping it in parentheses. Thus, it uses the

  function parseNew() {
    var node = startNode();
    next();
    var start = storeCurrentPos();
    node.callee = parseSubscripts(parseExprAtom(), start, true);
    if (eat(_parenL)) node.arguments = parseExprList(_parenR, false);
    else node.arguments = empty;
    return finishNode(node, "NewExpression");
  }

  // Parse template expression.

  function parseTemplateElement() {
    var elem = startNode();
    elem.value = {
      raw: input.slice(tokStart, tokEnd),
      cooked: tokVal
    };
    next();
    elem.tail = tokType === _backQuote;
    return finishNode(elem, "TemplateElement");
  }

  function parseTemplate() {
    var node = startNode();
    next();
    node.expressions = [];
    var curElt = parseTemplateElement();
    node.quasis = [curElt];
    while (!curElt.tail) {
      expect(_dollarBraceL);
      node.expressions.push(parseExpression());
      expect(_braceR);
      node.quasis.push(curElt = parseTemplateElement());
    }
    next();
    return finishNode(node, "TemplateLiteral");
  }

  // Parse an object literal or binding pattern.

  function parseObj(isPattern, refShorthandDefaultPos) {
    var node = startNode(), first = true, propHash = {};
    node.properties = [];
    next();
    while (!eat(_braceR)) {
      if (!first) {
        expect(_comma);
        if (options.allowTrailingCommas && eat(_braceR)) break;
      } else first = false;

      var prop = startNode(), start, isGenerator = false, isAsync = false;
      if (options.ecmaVersion >= 7 && tokType === _ellipsis) {
        prop = parseSpread();
        prop.type = "SpreadProperty";
        node.properties.push(prop);
        continue;
      }
      if (options.ecmaVersion >= 6) {
        prop.method = false;
        prop.shorthand = false;
        if (isPattern) {
          start = storeCurrentPos();
        } else {
          isGenerator = eat(_star);
        }
      }
      if (options.ecmaVersion >= 7 && tokType === _name && tokVal === "async") {
        var asyncId = parseIdent();
        if (tokType === _colon || tokType === _parenL) {
          prop.key = asyncId;
        } else {
          isAsync = true;
          parsePropertyName(prop);
        }
      } else {
        parsePropertyName(prop);
      }
      var typeParameters
      if (isRelational("<")) {
        typeParameters = parseTypeParameterDeclaration();
        if (tokType !== _parenL) unexpected();
      }
      if (eat(_colon)) {
        prop.value = isPattern ? parseMaybeDefault(start) : parseMaybeAssign(false, refShorthandDefaultPos);
        prop.kind = "init";
      } else if (options.ecmaVersion >= 6 && tokType === _parenL) {
        if (isPattern) unexpected();
        prop.kind = "init";
        prop.method = true;
        prop.value = parseMethod(isGenerator, isAsync);
      } else if (options.ecmaVersion >= 5 && !prop.computed && prop.key.type === "Identifier" &&
                 (prop.key.name === "get" || prop.key.name === "set" || (options.playground && prop.key.name === "memo")) &&
                 (tokType != _comma && tokType != _braceR)) {
        if (isGenerator || isAsync || isPattern) unexpected();
        prop.kind = prop.key.name;
        parsePropertyName(prop);
        prop.value = parseMethod(false, false);
      } else if (options.ecmaVersion >= 6 && !prop.computed && prop.key.type === "Identifier") {
        prop.kind = "init";
        if (isPattern) {
          prop.value = parseMaybeDefault(start, prop.key);
        } else if (tokType === _eq && refShorthandDefaultPos) {
          if (!refShorthandDefaultPos.start)
            refShorthandDefaultPos.start = tokStart;
          prop.value = parseMaybeDefault(start, prop.key);
        } else {
          prop.value = prop.key;
        }
        prop.shorthand = true;
      } else unexpected();

      prop.value.typeParameters = typeParameters;
      checkPropClash(prop, propHash);
      node.properties.push(finishNode(prop, "Property"));
    }
    return finishNode(node, isPattern ? "ObjectPattern" : "ObjectExpression");
  }

  function parsePropertyName(prop) {
    if (options.ecmaVersion >= 6) {
      if (eat(_bracketL)) {
        prop.computed = true;
        prop.key = parseExpression();
        expect(_bracketR);
        return;
      } else {
        prop.computed = false;
      }
    }
    prop.key = (tokType === _num || tokType === _string) ? parseExprAtom() : parseIdent(true);
  }

  // Initialize empty function node.

  function initFunction(node, isAsync) {
    node.id = null;
    if (options.ecmaVersion >= 6) {
      node.generator = false;
      node.expression = false;
    }
    if (options.ecmaVersion >= 7) {
      node.async = isAsync;
    }
  }

  // Parse a function declaration or literal (depending on the
  // `isStatement` parameter).

  function parseFunction(node, isStatement, isAsync, allowExpressionBody) {
    initFunction(node, isAsync);
    if (options.ecmaVersion >= 6) {
      node.generator = eat(_star);
    }
    if (isStatement || tokType === _name) {
      node.id = parseIdent();
    }
    if (isRelational("<")) {
      node.typeParameters = parseTypeParameterDeclaration();
    }
    parseFunctionParams(node);
    parseFunctionBody(node, allowExpressionBody);
    return finishNode(node, isStatement ? "FunctionDeclaration" : "FunctionExpression");
  }

  // Parse object or class method.

  function parseMethod(isGenerator, isAsync) {
    var node = startNode();
    initFunction(node, isAsync);
    parseFunctionParams(node);
    var allowExpressionBody;
    if (options.ecmaVersion >= 6) {
      node.generator = isGenerator;
      allowExpressionBody = true;
    } else {
      allowExpressionBody = false;
    }
    parseFunctionBody(node, allowExpressionBody);
    return finishNode(node, "FunctionExpression");
  }

  function parseFunctionParams(node) {
    expect(_parenL);
    node.params = parseAssignableList(_parenR, false);
    if (tokType === _colon) {
      node.returnType = parseTypeAnnotation();
    }
  }

  // Parse arrow function expression with given parameters.

  function parseArrowExpression(node, params, isAsync) {
    initFunction(node, isAsync);
    node.params = toAssignableList(params, true);
    parseFunctionBody(node, true);
    return finishNode(node, "ArrowFunctionExpression");
  }

  // Parse function body and check parameters.

  function parseFunctionBody(node, allowExpression) {
    var isExpression = allowExpression && tokType !== _braceL;

    var oldInAsync = inAsync;
    inAsync = node.async;
    if (isExpression) {
      node.body = parseMaybeAssign();
      node.expression = true;
    } else {
    // Start a new scope with regard to labels and the `inFunction`
    // flag (restore them to their old value afterwards).
      var oldInFunc = inFunction, oldInGen = inGenerator, oldLabels = labels;
      inFunction = true; inGenerator = node.generator; labels = [];
      node.body = parseBlock(true);
      node.expression = false;
      inFunction = oldInFunc; inGenerator = oldInGen; labels = oldLabels;
    }
    inAsync = oldInAsync;

    // If this is a strict mode function, verify that argument names
    // are not repeated, and it does not try to bind the words `eval`
    // or `arguments`.
    if (strict || !isExpression && node.body.body.length && isUseStrict(node.body.body[0])) {
      var nameHash = {};
      if (node.id)
        checkFunctionParam(node.id, {});
      for (var i = 0; i < node.params.length; i++)
        checkFunctionParam(node.params[i], nameHash);
    }
  }

  function parsePrivate(node) {
    node.declarations = [];
    do {
      node.declarations.push(parseIdent());
    } while (eat(_comma));
    semicolon();
    return finishNode(node, "PrivateDeclaration");
  }

  // Parse a class declaration or literal (depending on the
  // `isStatement` parameter).
  
  function parseClass(node, isStatement) {
    next();
    node.id = tokType === _name ? parseIdent() : isStatement ? unexpected() : null;
    if (isRelational("<")) {
      node.typeParameters = parseTypeParameterDeclaration();
    }
    node.superClass = eat(_extends) ? parseExprSubscripts() : null;
    if (node.superClass && isRelational("<")) {
      node.superTypeParameters = parseTypeParameterInstantiation();
    }
    if (tokType === _name && tokVal === "implements") {
      next();
      node.implements = parseClassImplements();
    }
    var classBody = startNode();
    classBody.body = [];
    expect(_braceL);
    while (!eat(_braceR)) {
      if (eat(_semi)) continue;
      var method = startNode();
      if (options.ecmaVersion >= 7 && tokType === _name && tokVal === "private") {
        next();
        classBody.body.push(parsePrivate(method));
        continue;
      }
      var isGenerator = eat(_star);
      var isAsync = false;
      parsePropertyName(method);
      if (tokType !== _parenL && !method.computed && method.key.type === "Identifier" &&
          method.key.name === "static") {
        if (isGenerator || isAsync) unexpected();
        method['static'] = true;
        isGenerator = eat(_star);
        parsePropertyName(method);
      } else {
        method['static'] = false;
      }
      if (tokType !== _parenL && !method.computed && method.key.type === "Identifier" &&
          method.key.name === "async") {
        isAsync = true;
        parsePropertyName(method);
      }
      if (tokType !== _parenL && !method.computed && method.key.type === "Identifier" &&
          (method.key.name === "get" || method.key.name === "set") || (options.playground && method.key.name === "memo")) {
        if (isGenerator || isAsync) unexpected();
        method.kind = method.key.name;
        parsePropertyName(method);
      } else {
        method.kind = "";
      }
      if (tokType === _colon) {
        method.typeAnnotation = parseTypeAnnotation();
        semicolon();
        classBody.body.push(finishNode(method, "ClassProperty"));
      } else {
        var typeParameters;
        if (isRelational("<")) {
          typeParameters = parseTypeParameterDeclaration();
        }
        method.value = parseMethod(isGenerator, isAsync);
        method.value.typeParameters = typeParameters;
        classBody.body.push(finishNode(method, "MethodDefinition"));
        eat(_semi);
      }
    }
    node.body = finishNode(classBody, "ClassBody");
    return finishNode(node, isStatement ? "ClassDeclaration" : "ClassExpression");
  }

  function parseClassImplements() {
      var implemented = [];

      do {
        var node = startNode();
        node.id = parseIdent();
        if (isRelational("<")) {
            node.typeParameters = parseTypeParameterInstantiation();
        } else {
            node.typeParameters = null;
        }
        implemented.push(finishNode(node, "ClassImplements"));
      } while(eat(_comma));

      return implemented;
  }

  // Parses a comma-separated list of expressions, and returns them as
  // an array. `close` is the token type that ends the list, and
  // `allowEmpty` can be turned on to allow subsequent commas with
  // nothing in between them to be parsed as `null` (which is needed
  // for array literals).

  function parseExprList(close, allowTrailingComma, allowEmpty, refShorthandDefaultPos) {
    var elts = [], first = true;
    while (!eat(close)) {
      if (!first) {
        expect(_comma);
        if (allowTrailingComma && options.allowTrailingCommas && eat(close)) break;
      } else first = false;

      if (allowEmpty && tokType === _comma) {
        elts.push(null);
      } else {
        if (tokType === _ellipsis)
          elts.push(parseSpread(refShorthandDefaultPos));
        else
          elts.push(parseMaybeAssign(false, refShorthandDefaultPos));
      }
    }
    return elts;
  }

  // Parse the next token as an identifier. If `liberal` is true (used
  // when parsing properties), it will also convert keywords into
  // identifiers.

  function parseIdent(liberal) {
    var node = startNode();
    if (liberal && options.forbidReserved == "everywhere") liberal = false;
    if (tokType === _name) {
      if (!liberal &&
          (options.forbidReserved &&
           (options.ecmaVersion === 3 ? isReservedWord3 : isReservedWord5)(tokVal) ||
           strict && isStrictReservedWord(tokVal)) &&
          input.slice(tokStart, tokEnd).indexOf("\\") == -1)
        raise(tokStart, "The keyword '" + tokVal + "' is reserved");
      node.name = tokVal;
    } else if (liberal && tokType.keyword) {
      node.name = tokType.keyword;
    } else {
      unexpected();
    }
    next();
    return finishNode(node, "Identifier");
  }

  // Parses module export declaration.

  function parseExport(node) {
    next();
    // export var|const|let|function|class ...;
    if (tokType === _var || tokType === _const || tokType === _let || tokType === _function || tokType === _class || tokType === _name && tokVal === 'async') {
      node.declaration = parseStatement(true);
      node['default'] = false;
      node.specifiers = null;
      node.source = null;
    } else
    // export default ...;
    if (eat(_default)) {
<<<<<<< HEAD
      var declar = node.declaration = parseExpression(true);
      if (declar.id) {
        if (declar.type === "FunctionExpression") {
          declar.type = "FunctionDeclaration";
        } else if (declar.type === "ClassExpression") {
          declar.type = "ClassDeclaration";
        }
      }
=======
      node.declaration = parseMaybeAssign();
>>>>>>> 5d96bbd7
      node['default'] = true;
      node.specifiers = null;
      node.source = null;
      semicolon();
    } else {
      // export * from '...';
      // export { x, y as z } [from '...'];
      var isBatch = tokType === _star;
      node.declaration = null;
      node['default'] = false;
      node.specifiers = parseExportSpecifiers();
      if (eatContextual("from")) {
        node.source = tokType === _string ? parseExprAtom() : unexpected();
      } else {
        if (isBatch) unexpected();
        node.source = null;
      }
      semicolon();
    }
    return finishNode(node, "ExportDeclaration");
  }

  // Parses a comma-separated list of module exports.

  function parseExportSpecifiers() {
    var nodes = [], first = true;
    if (tokType === _star) {
      // export * from '...'
      var node = startNode();
      next();
      nodes.push(finishNode(node, "ExportBatchSpecifier"));
    } else {
      // export { x, y as z } [from '...']
      expect(_braceL);
      while (!eat(_braceR)) {
        if (!first) {
          expect(_comma);
          if (options.allowTrailingCommas && eat(_braceR)) break;
        } else first = false;

        var node = startNode();
        node.id = parseIdent(tokType === _default);
        node.name = eatContextual("as") ? parseIdent(true) : null;
        nodes.push(finishNode(node, "ExportSpecifier"));
      }
    }
    return nodes;
  }

  // Parses import declaration.

  function parseImport(node) {
    next();
    // import '...';
    if (tokType === _string) {
      node.specifiers = [];
      node.source = parseExprAtom();
    } else {
      node.specifiers = parseImportSpecifiers();
      expectContextual("from");
      node.source = tokType === _string ? parseExprAtom() : unexpected();
    }
    semicolon();
    return finishNode(node, "ImportDeclaration");
  }

  // Parses a comma-separated list of module imports.

  function parseImportSpecifiers() {
    var nodes = [], first = true;
    if (tokType === _name) {
      // import defaultObj, { x, y as z } from '...'
      var node = startNode();
      node.id = parseIdent();
      checkLVal(node.id, true);
      node.name = null;
      node['default'] = true;
      nodes.push(finishNode(node, "ImportSpecifier"));
      if (!eat(_comma)) return nodes;
    }
    if (tokType === _star) {
      var node = startNode();
      next();
      expectContextual("as");
      node.name = parseIdent();
      checkLVal(node.name, true);
      nodes.push(finishNode(node, "ImportBatchSpecifier"));
      return nodes;
    }
    expect(_braceL);
    while (!eat(_braceR)) {
      if (!first) {
        expect(_comma);
        if (options.allowTrailingCommas && eat(_braceR)) break;
      } else first = false;

      var node = startNode();
      node.id = parseIdent(true);
      node.name = eatContextual("as") ? parseIdent() : null;
      checkLVal(node.name || node.id, true);
      node['default'] = false;
      nodes.push(finishNode(node, "ImportSpecifier"));
    }
    return nodes;
  }

  // Parses yield expression inside generator.

  function parseYield() {
    var node = startNode();
    next();
    if (eat(_semi) || canInsertSemicolon()) {
      node.delegate = false;
      node.argument = null;
    } else {
      node.delegate = eat(_star);
      node.argument = parseMaybeAssign();
    }
    return finishNode(node, "YieldExpression");
  }

  // Parses await expression inside async function.

  function parseAwait(node) {
    if (eat(_semi) || canInsertSemicolon()) {
      unexpected();
    }
    node.delegate = eat(_star);
    node.argument = parseExpression(true);
    return finishNode(node, "AwaitExpression");
  }

  // Parses array and generator comprehensions.

  function parseComprehension(node, isGenerator) {
    node.blocks = [];
    while (tokType === _for) {
      var block = startNode();
      next();
      expect(_parenL);
      block.left = parseAssignableAtom();
      checkLVal(block.left, true);
      expectContextual("of");
      block.right = parseExpression();
      expect(_parenR);
      node.blocks.push(finishNode(block, "ComprehensionBlock"));
    }
    node.filter = eat(_if) ? parseParenExpression() : null;
    node.body = parseExpression();
    expect(isGenerator ? _parenR : _bracketR);
    node.generator = isGenerator;
    return finishNode(node, "ComprehensionExpression");
  }

  // Transforms JSX element name to string.

  function getQualifiedJSXName(object) {
    if (object.type === "JSXIdentifier") {
      return object.name;
    }
    if (object.type === "JSXNamespacedName") {
      return object.namespace.name + ':' + object.name.name;
    }
    if (object.type === "JSXMemberExpression") {
      return (
        getQualifiedJSXName(object.object) + '.' +
        getQualifiedJSXName(object.property)
      );
    }
  }

  // Parse next token as JSX identifier

  function parseJSXIdentifier() {
    var node = startNode();
    if (tokType === _jsxName) {
      node.name = tokVal;
    } else if (tokType.keyword) {
      node.name = tokType.keyword;
    } else {
      unexpected();
    }
    next();
    return finishNode(node, "JSXIdentifier");
  }

  // Parse namespaced identifier.

  function parseJSXNamespacedName() {
    var start = storeCurrentPos();
    var name = parseJSXIdentifier();
    if (!eat(_colon)) return name;
    var node = startNodeAt(start);
    node.namespace = name;
    node.name = parseJSXIdentifier();
    return finishNode(node, "JSXNamespacedName");
  }

  // Parses element name in any form - namespaced, member
  // or single identifier.

  function parseJSXElementName() {
    var start = storeCurrentPos();
    var node = parseJSXNamespacedName();
    while (eat(_dot)) {
      var newNode = startNodeAt(start);
      newNode.object = node;
      newNode.property = parseJSXIdentifier();
      node = finishNode(newNode, "JSXMemberExpression");
    }
    return node;
  }

  // Parses any type of JSX attribute value.

  function parseJSXAttributeValue() {
    switch (tokType) {
      case _braceL:
        var node = parseJSXExpressionContainer();
        if (node.expression.type === "JSXEmptyExpression") {
          raise(
            node.start,
              'JSX attributes must only be assigned a non-empty ' +
              'expression'
          );
        }
        return node;

      case _jsxTagStart:
        return parseJSXElement();

      case _jsxText:
      case _string:
        return parseExprAtom();

      default:
        raise(tokStart, "JSX value should be either an expression or a quoted JSX text");
    }
  }

  // JSXEmptyExpression is unique type since it doesn't actually parse anything,
  // and so it should start at the end of last read token (left brace) and finish
  // at the beginning of the next one (right brace).

  function parseJSXEmptyExpression() {
    if (tokType !== _braceR) {
      unexpected();
    }

    var tmp;

    tmp = tokStart;
    tokStart = lastEnd;
    lastEnd = tmp;

    tmp = tokStartLoc;
    tokStartLoc = lastEndLoc;
    lastEndLoc = tmp;

    return finishNode(startNode(), "JSXEmptyExpression");
  }

  // Parses JSX expression enclosed into curly brackets.

  function parseJSXExpressionContainer() {
    var node = startNode();
    next();
    node.expression = tokType === _braceR ? parseJSXEmptyExpression() : parseExpression();
    expect(_braceR);
    return finishNode(node, "JSXExpressionContainer");
  }

  // Parses following JSX attribute name-value pair.

  function parseJSXAttribute() {
    var node = startNode();
    if (eat(_braceL)) {
      expect(_ellipsis);
      node.argument = parseMaybeAssign();
      expect(_braceR);
      return finishNode(node, "JSXSpreadAttribute");
    }
    node.name = parseJSXNamespacedName();
    node.value = eat(_eq) ? parseJSXAttributeValue() : null;
    return finishNode(node, "JSXAttribute");
  }

  // Parses JSX opening tag starting after '<'.

  function parseJSXOpeningElementAt(start) {
    var node = startNodeAt(start);
    node.attributes = [];
    node.name = parseJSXElementName();
    while (tokType !== _slash && tokType !== _jsxTagEnd) {
      node.attributes.push(parseJSXAttribute());
    }
    node.selfClosing = eat(_slash);
    expect(_jsxTagEnd);
    return finishNode(node, "JSXOpeningElement");
  }

  // Parses JSX closing tag starting after '</'.

  function parseJSXClosingElementAt(start) {
    var node = startNodeAt(start);
    node.name = parseJSXElementName();
    expect(_jsxTagEnd);
    return finishNode(node, "JSXClosingElement");
  }

  // Parses entire JSX element, including it's opening tag
  // (starting after '<'), attributes, contents and closing tag.

  function parseJSXElementAt(start) {
    var node = startNodeAt(start);
    var children = [];
    var openingElement = parseJSXOpeningElementAt(start);
    var closingElement = null;

    if (!openingElement.selfClosing) {
      contents:for (;;) {
        switch (tokType) {
          case _jsxTagStart:
            start = storeCurrentPos();
            next();
            if (eat(_slash)) {
              closingElement = parseJSXClosingElementAt(start);
              break contents;
            }
            children.push(parseJSXElementAt(start));
            break;

          case _jsxText:
            children.push(parseExprAtom());
            break;

          case _braceL:
            children.push(parseJSXExpressionContainer());
            break;

          default:
            unexpected();
        }
      }
      if (getQualifiedJSXName(closingElement.name) !== getQualifiedJSXName(openingElement.name)) {
        raise(
          closingElement.start,
          "Expected corresponding JSX closing tag for <" + getQualifiedJSXName(openingElement.name) + ">"
        );
      }
    }

    node.openingElement = openingElement;
    node.closingElement = closingElement;
    node.children = children;
    return finishNode(node, "JSXElement");
  }

  function isRelational(op) {
    return tokType === _relational && tokVal === op;
  }

  function expectRelational(op) {
    if (isRelational(op)) {
      next();
    } else {
      unexpected();
    }
  }

  // Parses entire JSX element from current position.

  function parseJSXElement() {
    var start = storeCurrentPos();
    next();
    return parseJSXElementAt(start);
  }

  // Declare
  
  function parseDeclareClass(node) {
    next();
    parseInterfaceish(node, true);
    return finishNode(node, "DeclareClass");
  }

  function parseDeclareFunction(node) {
    next();

    var id = node.id = parseIdent();

    var typeNode = startNode();
    var typeContainer = startNode();

    if (isRelational("<")) {
      typeNode.typeParameters = parseTypeParameterDeclaration();
    } else {
      typeNode.typeParameters = null;
    }

    expect(_parenL);
    var tmp = parseFunctionTypeParams();
    typeNode.params = tmp.params;
    typeNode.rest = tmp.rest;
    expect(_parenR);

    expect(_colon);
    typeNode.returnType = parseType();

    typeContainer.typeAnnotation = finishNode(typeNode, "FunctionTypeAnnotation");
    id.typeAnnotation = finishNode(typeContainer, "TypeAnnotation");

    finishNode(id, id.type);

    semicolon();

    return finishNode(node, "DeclareFunction");
  }

  function parseDeclare(node) {
    if (tokType === _class) {
      return parseDeclareClass(node);
    } else if (tokType === _function) {
      return parseDeclareFunction(node);
    } else if (tokType === _var) {
      return parseDeclareVariable(node);
    } else if (tokType === _name && tokVal === "module") {
      return parseDeclareModule(node);
    } else {
      unexpected();
    }
  }

  function parseDeclareVariable(node) {
    next();
    node.id = parseTypeAnnotatableIdentifier();
    semicolon();
    return finishNode(node, "DeclareVariable");
  }

  function parseDeclareModule(node) {
    next();

    if (tokType === _string) {
      node.id = parseExprAtom();
    } else {
      node.id = parseIdent();
    }

    var bodyNode = node.body = startNode();
    var body = bodyNode.body = [];
    expect(_braceL);
    while (tokType !== _braceR) {
      var node2 = startNode();

      // todo: declare check
      next();

      body.push(parseDeclare(node2));
    }
    expect(_braceR);

    finishNode(bodyNode, "BlockStatement");
    return finishNode(node, "DeclareModule");
  }


  // Interfaces

  function parseInterfaceish(node, allowStatic) {
    node.id = parseIdent();
    
    if (isRelational("<")) {
      node.typeParameters = parseTypeParameterDeclaration();
    } else {
      node.typeParameters = null;
    }

    node.extends = [];

    if (eat(_extends)) {
      do {
        node.extends.push(parseInterfaceExtends());
      } while(eat(_comma));
    }

    node.body = parseObjectType(allowStatic);
  }

  function parseInterfaceExtends() {
    var node = startNode();

    node.id = parseIdent();
    if (isRelational("<")) {
      node.typeParameters = parseTypeParameterInstantiation();
    } else {
      node.typeParameters = null;
    }

    return finishNode(node, "InterfaceExtends");
  }

  function parseInterface(node) {
    parseInterfaceish(node, false);
    return finishNode(node, "InterfaceDeclaration");
  }

  // Type aliases
  
  function parseTypeAlias(node) {
    node.id = parseIdent();

    if (isRelational("<")) {
      node.typeParameters = parseTypeParameterDeclaration();
    } else {
      node.typeParameters = null;
    }

    expect(_eq);

    node.right = parseType();

    semicolon();

    return finishNode(node, "TypeAlias");
  }

  // Type annotations

  function parseTypeParameterDeclaration() {
    var node = startNode();
    node.params = [];

    expectRelational("<");
    while (!isRelational(">")) {
      node.params.push(parseIdent());
      if (!isRelational(">")) {
        expect(_comma);
      }
    }
    expectRelational(">");

    return finishNode(node, "TypeParameterDeclaration");
  }

  function parseTypeParameterInstantiation() {
    var node = startNode(), oldInType = inType;
    node.params = [];

    inType = true;

    expectRelational("<");
    while (!isRelational(">")) {
      node.params.push(parseType());
      if (!isRelational(">")) {
        expect(_comma);
      }
    }
    expectRelational(">");

    inType = oldInType;

    return finishNode(node, "TypeParameterInstantiation");
  }

  function parseObjectPropertyKey() {
    return (tokType === _num || tokType === _string) ? parseExprAtom() : parseIdent(true);
  }

  function parseObjectTypeIndexer(node, isStatic) {
    node.static = isStatic;

    expect(_bracketL);
    node.id = parseObjectPropertyKey();
    expect(_colon);
    node.key = parseType();
    expect(_bracketR);
    expect(_colon);
    node.value = parseType();

    return finishNode(node, "ObjectTypeIndexer");
  }

  function parseObjectTypeMethodish(node) {
    node.params = [];
    node.rest = null;
    node.typeParameters = null;

    if (isRelational("<")) {
      node.typeParameters = parseTypeParameterDeclaration();
    }

    expect(_parenL);
    while (tokType === _name) {
      node.params.push(parseFunctionTypeParam());
      if (tokType !== _parenR) {
        expect(_comma);
      }
    }

    if (eat(_ellipsis)) {
      node.rest = parseFunctionTypeParam();
    }
    expect(_parenR);
    expect(_colon);
    node.returnType = parseType();

    return finishNode(node, "FunctionTypeAnnotation");
  }

  function parseObjectTypeMethod(start, isStatic, key) {
    var node = startNodeAt(start);
    node.value = parseObjectTypeMethodish(startNodeAt(start));
    node.static = isStatic;
    node.key = key;
    node.optional = false;
    return finishNode(node, "ObjectTypeProperty");
  }

  function parseObjectTypeCallProperty(node, isStatic) {
    var valueNode = startNode();
    node.static = isStatic;
    node.value = parseObjectTypeMethodish(valueNode);
    return finishNode(node, "ObjectTypeCallProperty");
  }

  function parseObjectType(allowStatic) {
    var nodeStart = startNode();
    var node;
    var optional = false;
    var property;
    var propertyKey;
    var propertyTypeAnnotation;
    var token;
    var isStatic;

    nodeStart.callProperties = [];
    nodeStart.properties = [];
    nodeStart.indexers = [];

    expect(_braceL);

    while (tokType !== _braceR) {
      var start = storeCurrentPos();
      node = startNode();
      if (allowStatic && tokType === _name && tokVal === "static") {
        next();
        isStatic = true;
      }

      if (tokType === _bracketL) {
        nodeStart.indexers.push(parseObjectTypeIndexer(node, isStatic));
      } else if (tokType === _parenL || isRelational("<")) {
        nodeStart.callProperties.push(parseObjectTypeCallProperty(node, allowStatic));
      } else {
        if (isStatic && tokType === _colon) {
          propertyKey = parseIdent();
        } else {
          propertyKey = parseObjectPropertyKey();
        }
        if (isRelational("<") || tokType === _parenL) {
          // This is a method property
          nodeStart.properties.push(parseObjectTypeMethod(start, isStatic, propertyKey));
        } else {
          if (eat(_question)) {
            optional = true;
          }
          expect(_colon);
          node.key = propertyKey;
          node.value = parseType();
          node.optional = optional;
          node.static = isStatic;
          nodeStart.properties.push(finishNode(node, "ObjectTypeProperty"));
        }
      }

      if (!eat(_semi) && tokType !== _braceR) {
        unexpected();
      }
    }

    expect(_braceR);

    return finishNode(nodeStart, "ObjectTypeAnnotation")
  }

  function parseGenericType(start, id) {
    var node = startNodeAt(start);

    node.typeParameters = null;
    node.id = id;

    while (eat(_dot)) {
      var node2 = startNodeAt(start);
      node2.qualification = node.id;
      node2.id = parseIdent();
      node.id = finishNode(node2, "QualifiedTypeIdentifier");
    }

    if (isRelational("<")) {
      node.typeParameters = parseTypeParameterInstantiation();
    }

    return finishNode(node, "GenericTypeAnnotation");
  }

  function parseVoidType() {
    var node = startNode();
    expect(keywordTypes["void"]);
    return finishNode(node, "VoidTypeAnnotation");
  }

  function parseTypeofType() {
    var node = startNode();
    expect(keywordTypes["typeof"]);
    node.argument = parsePrimaryType();
    return finishNode(node, "TypeofTypeAnnotation");
  }

  function parseTupleType() {
    var node = startNode();
    node.types = [];
    expect(_bracketL);
    // We allow trailing commas
    while (tokPos < inputLen && tokType !== _bracketR) {
      node.types.push(parseType());
      if (tokType === _bracketR) break;
      expect(_comma);
    }
    expect(_bracketR);
    return finishNode(node, "TupleTypeAnnotation");
  }

  function parseFunctionTypeParam() {
    var optional = false;
    var node = startNode();
    node.name = parseIdent();
    if (eat(_question)) {
      optional = true;
    }
    expect(_colon);
    node.optional = optional;
    node.typeAnnotation = parseType();
    return finishNode(node, "FunctionTypeParam");
  }

  function parseFunctionTypeParams() {
    var ret = { params: [], rest: null };
    while (tokType === _name) {
      ret.params.push(parseFunctionTypeParam());
      if (tokType !== _parenR) {
        expect(_comma);
      }
    }

    if (eat(_ellipsis)) {
      ret.rest = parseFunctionTypeParam();
    }
    return ret;
  }

  function identToTypeAnnotation(start, node, id) {
    switch (id.name) {
      case 'any':
        return finishNode(node, "AnyTypeAnnotation");

      case 'bool':
      case 'boolean':
        return finishNode(node, "BooleanTypeAnnotation");

      case 'number':
        return finishNode(node, "NumberTypeAnnotation");

      case 'string':
        return finishNode(node, "StringTypeAnnotation");

      default:
        return parseGenericType(start, id);
    }
  }

  // The parsing of types roughly parallels the parsing of expressions, and
  // primary types are kind of like primary expressions...they're the
  // primitives with which other types are constructed.
  function parsePrimaryType() {
    var typeIdentifier = null;
    var params = null;
    var returnType = null;
    var start = storeCurrentPos();
    var node = startNode();
    var rest = null;
    var tmp;
    var typeParameters;
    var token;
    var type;
    var isGroupedType = false;

    switch (tokType) {
      case _name:
        return identToTypeAnnotation(start, node, parseIdent());

      case _braceL:
        return parseObjectType();

      case _bracketL:
        return parseTupleType();

      case _relational:
        if (tokVal === "<") {
          node.typeParameters = parseTypeParameterDeclaration();
          expect(_parenL);
          tmp = parseFunctionTypeParams();
          node.params = tmp.params;
          node.rest = tmp.rest;
          expect(_parenR);

          expect(_arrow);

          node.returnType = parseType();

          return finishNode(node, "FunctionTypeAnnotation");
        }

      case _parenL:
        next();

        var tmpId;

        // Check to see if this is actually a grouped type
        if (tokType !== _parenR && tokType !== _ellipsis) {
          if (tokType === _name) {
            //raise(tokStart, "Grouped types are currently the only flow feature not supported, request it?");
            //tmpId = identToTypeAnnotation(start, node, parseIdent());
            //next();
            //isGroupedType = tokType !== _question && tokType !== _colon;
          } else {
            isGroupedType = true;
          }
        }

        if (isGroupedType) {
          if (tmpId && _parenR) {
            type = tmpId;
          } else {
            type = parseType();
            expect(_parenR);
          }

          // If we see a => next then someone was probably confused about
          // function types, so we can provide a better error message
          if (eat(_arrow)) {
            raise(node,
              'Unexpected token =>. It looks like ' +
              'you are trying to write a function type, but you ended up ' +
              'writing a grouped type followed by an =>, which is a syntax ' +
              'error. Remember, function type parameters are named so function ' +
              'types look like (name1: type1, name2: type2) => returnType. You ' +
              'probably wrote (type1) => returnType'
            );
          }

          return type;
        }

        tmp = parseFunctionTypeParams();
        node.params = tmp.params;
        node.rest = tmp.rest;

        expect(_parenR);

        expect(_arrow);

        node.returnType = parseType();
        node.typeParameters = null;

        return finishNode(node, "FunctionTypeAnnotation");

      case _string:
        node.value = tokVal;
        node.raw = input.slice(tokStart, tokEnd);
        next();
        return finishNode(node, "StringLiteralTypeAnnotation");

      default:
        if (tokType.keyword) {
          switch (tokType.keyword) {
            case 'void':
              return parseVoidType();

            case 'typeof':
              return parseTypeofType();
          }
        }
    }

    console.log(tokVal, tokType, inType);
    unexpected();
  }

  function parsePostfixType() {
    var node = startNode();
    var type = node.elementType = parsePrimaryType();
    if (tokType === _bracketL) {
      expect(_bracketL);
      expect(_bracketR);
      return finishNode(node, "ArrayTypeAnnotation");
    }
    return type;
  }

  function parsePrefixType() {
    var node = startNode();
    if (eat(_question)) {
      node.typeAnnotation = parsePrefixType();
      return finishNode(node, "NullableTypeAnnotation");
    }
    return parsePostfixType();
  }

  function parseIntersectionType() {
    var node = startNode();
    var type = parsePrefixType();
    node.types = [type];
    while (eat(_bitwiseAND)) {
      node.types.push(parsePrefixType());
    }
    return node.types.length === 1 ? type : finishNode(node, "IntersectionTypeAnnotation");
  }

  function parseUnionType() {
    var node = startNode();
    var type = parseIntersectionType();
    node.types = [type];
    while (eat(_bitwiseOR)) {
      node.types.push(parseIntersectionType());
    }
    return node.types.length === 1 ? type : finishNode(node, "UnionTypeAnnotation");
  }

  function parseType() {
    var oldInType = inType;
    inType = true;
    var type = parseUnionType();
    inType = oldInType;
    return type;
  }

  function parseTypeAnnotation() {
    var node = startNode();

    expect(_colon);
    node.typeAnnotation = parseType();

    return finishNode(node, "TypeAnnotation");
  }

  function parseTypeAnnotatableIdentifier(requireTypeAnnotation, canBeOptionalParam) {
    var node = startNode();
    var ident = parseIdent();
    var isOptionalParam = false;

    if (canBeOptionalParam && eat(_question)) {
      expect(_question);
      isOptionalParam = true;
    }

    if (requireTypeAnnotation || tokType === _colon) {
      ident.typeAnnotation = parseTypeAnnotation();
      finishNode(ident, ident.type);
    }

    if (isOptionalParam) {
      ident.optional = true;
      finishNode(ident, ident.type);
    }

    return ident;
  }
});<|MERGE_RESOLUTION|>--- conflicted
+++ resolved
@@ -323,13 +323,8 @@
 
   function initParserState() {
     lastStart = lastEnd = tokPos;
-<<<<<<< HEAD
-    if (options.locations) lastEndLoc = new Position;
-    inFunction = inGenerator = inAsync = strict = false;
-=======
     if (options.locations) lastEndLoc = curPosition();
-    inFunction = inGenerator = false;
->>>>>>> 5d96bbd7
+    inFunction = inGenerator = inAsync = false;
     labels = [];
     skipSpace();
     readToken();
@@ -649,11 +644,7 @@
     tokType = _eof;
     tokContext = [b_stat];
     tokExprAllowed = true;
-<<<<<<< HEAD
-    inType = false;
-=======
-    strict = false;
->>>>>>> 5d96bbd7
+    inType = strict = false;
     if (tokPos === 0 && options.allowHashBang && input.slice(0, 2) === '#!') {
       skipLineComment(2);
     }
@@ -1274,44 +1265,24 @@
   }
 
   function readString(quote) {
-<<<<<<< HEAD
     var isJSX = curTokContext() === j_oTag;
-    ++tokPos;
-    var out = "";
-    for (;;) {
-      if (tokPos >= inputLen) raise(tokStart, "Unterminated string constant");
-      var ch = input.charCodeAt(tokPos);
-      if (ch === quote) {
-        ++tokPos;
-        return finishToken(_string, out);
-      }
-      if (ch === 92 && !isJSX) { // '\'
-        out += readEscapedChar();
-      } else if (ch === 38 && isJSX) { // '&'
-        out += readJSXEntity();
-=======
     var out = "", chunkStart = ++tokPos;
     for (;;) {
       if (tokPos >= inputLen) raise(tokStart, "Unterminated string constant");
       var ch = input.charCodeAt(tokPos);
       if (ch === quote) break;
-      if (ch === 92) { // '\'
+      if (ch === 92 && !isJSX) { // '\'
         out += input.slice(chunkStart, tokPos);
         out += readEscapedChar();
         chunkStart = tokPos;
->>>>>>> 5d96bbd7
+      } else if (ch === 38 && isJSX) { // '&'
+        out += input.slice(chunkStart, tokPos);
+        out += readJSXEntity();
+        chunkStart = tokPos;
       } else {
         if (isNewLine(ch)) raise(tokStart, "Unterminated string constant");
         ++tokPos;
-<<<<<<< HEAD
-        if (isNewLine(ch)) {
-          raise(tokStart, "Unterminated string constant");
-          }
-        out += String.fromCharCode(ch); // '\'
-        }
-=======
-      }
->>>>>>> 5d96bbd7
+      }
     }
     out += input.slice(chunkStart, tokPos++);
     return finishToken(_string, out);
@@ -2082,17 +2053,9 @@
     var word = "", first = true, chunkStart = tokPos;
     for (;;) {
       var ch = input.charCodeAt(tokPos);
-<<<<<<< HEAD
-      if (isIdentifierChar(ch) || (inXJSTag && ch === 45)) {
-        if (containsEsc) word += nextChar();
-        ++tokPos;
-      } else if (ch === 92 && !inXJSTag) { // "\"
-        if (!containsEsc) word = input.slice(start, tokPos);
-=======
       if (isIdentifierChar(ch)) {
         ++tokPos;
       } else if (ch === 92) { // "\"
->>>>>>> 5d96bbd7
         containsEsc = true;
         word += input.slice(chunkStart, tokPos);
         if (input.charCodeAt(++tokPos) != 117) // "u"
@@ -2348,6 +2311,7 @@
       switch (node.type) {
         case "Identifier":
         case "MemberExpression":
+        case "VirtualPropertyExpression":
         case "ObjectPattern":
         case "ArrayPattern":
         case "AssignmentPattern":
@@ -2357,13 +2321,8 @@
           node.type = "ObjectPattern";
           for (var i = 0; i < node.properties.length; i++) {
             var prop = node.properties[i];
-<<<<<<< HEAD
-            if (prop.type === "Property" && prop.kind !== "init") unexpected(prop.key.start);
-            toAssignable(prop.value, false, checkType);
-=======
             if (prop.kind !== "init") raise(prop.key.start, "Object pattern can't contain getter or setter");
             toAssignable(prop.value);
->>>>>>> 5d96bbd7
           }
           break;
 
@@ -2583,15 +2542,15 @@
         }
         break;
 
-      case "SpreadProperty":
       case "AssignmentPattern":
-<<<<<<< HEAD
-      case "VirtualPropertyExpression":
-=======
         checkLVal(expr.left);
         break;
 
->>>>>>> 5d96bbd7
+      case "SpreadProperty":
+      case "VirtualPropertyExpression":
+      case "RestElement":
+        break;
+
       case "RestElement":
         checkLVal(expr.argument);
         break;
@@ -2666,14 +2625,25 @@
         raise(tokStart, "'import' and 'export' may only appear at the top level");
       return starttype === _import ? parseImport(node) : parseExport(node);
 
+    case _name:
+      if (tokVal === "async") {
+        var id = parseIdent();
+
+        if (tokType === _function) {
+          next();
+          return parseFunction(node, true, true);
+        } else {
+          unexpected();
+        }
+      }
+
       // If the statement does not start with a statement keyword or a
       // brace, it's an ExpressionStatement or LabeledStatement. We
       // simply start parsing an expression, and afterwards, if the
       // next token is a colon and the expression was a simple
       // Identifier node, we switch to interpreting it as a label.
     default:
-      var maybeName = tokVal, expr = parseExpression(false, false, true);
-      if (expr.type === "FunctionDeclaration") return expr;
+      var maybeName = tokVal, expr = parseExpression(false, true);
 
       if (starttype === _name && expr.type === "Identifier") {
         if (eat(_colon)) {
@@ -2765,15 +2735,10 @@
         return parseForIn(node, init);
       return parseFor(node, init);
     }
-<<<<<<< HEAD
-    var init = parseExpression(false, true);
-    if (tokType === _in || (options.ecmaVersion >= 6 && isContextual("of"))) {
-=======
     var refShorthandDefaultPos = {start: 0};
     var init = parseExpression(true, refShorthandDefaultPos);
     if (tokType === _in || (options.ecmaVersion >= 6 && isContextual("of"))) {
       toAssignable(init);
->>>>>>> 5d96bbd7
       checkLVal(init);
       return parseForIn(node, init);
     } else if (refShorthandDefaultPos.start) {
@@ -2991,17 +2956,13 @@
       var decl = startNode();
       decl.id = parseAssignableAtom();
       checkLVal(decl.id, true);
-<<<<<<< HEAD
 
       if (tokType === _colon) {
         decl.id.typeAnnotation = parseTypeAnnotation();
         finishNode(decl.id, decl.id.type);
       }
 
-      decl.init = eat(_eq) ? parseExpression(true, noIn) : (kind === _const.keyword ? unexpected() : null);
-=======
       decl.init = eat(_eq) ? parseMaybeAssign(noIn) : (kind === _const.keyword ? unexpected() : null);
->>>>>>> 5d96bbd7
       node.declarations.push(finishNode(decl, "VariableDeclarator"));
       if (!eat(_comma)) break;
     }
@@ -3023,17 +2984,10 @@
   // and object pattern might appear (so it's possible to raise
   // delayed syntax error at correct position).
 
-<<<<<<< HEAD
-  function parseExpression(noComma, noIn, isStatement) {
-    var start = storeCurrentPos();
-    var expr = parseMaybeAssign(noIn, isStatement);
-    if (!noComma && tokType === _comma) {
-=======
   function parseExpression(noIn, refShorthandDefaultPos) {
     var start = storeCurrentPos();
     var expr = parseMaybeAssign(noIn, refShorthandDefaultPos);
     if (tokType === _comma) {
->>>>>>> 5d96bbd7
       var node = startNodeAt(start);
       node.expressions = [expr];
       while (eat(_comma)) node.expressions.push(parseMaybeAssign(noIn, refShorthandDefaultPos));
@@ -3045,11 +2999,6 @@
   // Parse an assignment expression. This includes applications of
   // operators like `+=`.
 
-<<<<<<< HEAD
-  function parseMaybeAssign(noIn, isStatement) {
-    var start = storeCurrentPos();
-    var left = parseMaybeConditional(noIn, isStatement);
-=======
   function parseMaybeAssign(noIn, refShorthandDefaultPos) {
     var failOnShorthandAssign;
     if (!refShorthandDefaultPos) {
@@ -3060,7 +3009,6 @@
     }
     var start = storeCurrentPos();
     var left = parseMaybeConditional(noIn, refShorthandDefaultPos);
->>>>>>> 5d96bbd7
     if (tokType.isAssign) {
       var node = startNodeAt(start);
       node.operator = tokVal;
@@ -3078,16 +3026,10 @@
 
   // Parse a ternary conditional (`?:`) operator.
 
-<<<<<<< HEAD
-  function parseMaybeConditional(noIn, isStatement) {
-    var start = storeCurrentPos();
-    var expr = parseExprOps(noIn, isStatement);
-=======
   function parseMaybeConditional(noIn, refShorthandDefaultPos) {
     var start = storeCurrentPos();
     var expr = parseExprOps(noIn, refShorthandDefaultPos);
     if (refShorthandDefaultPos && refShorthandDefaultPos.start) return expr;
->>>>>>> 5d96bbd7
     if (eat(_question)) {
       var node = startNodeAt(start);
       if (options.playground && eat(_eq)) {
@@ -3108,17 +3050,11 @@
 
   // Start the precedence parser.
 
-<<<<<<< HEAD
-  function parseExprOps(noIn, isStatement) {
-    var start = storeCurrentPos();
-    return parseExprOp(parseMaybeUnary(isStatement), start, -1, noIn);
-=======
   function parseExprOps(noIn, refShorthandDefaultPos) {
     var start = storeCurrentPos();
     var expr = parseMaybeUnary(refShorthandDefaultPos);
     if (refShorthandDefaultPos && refShorthandDefaultPos.start) return expr;
     return parseExprOp(expr, start, -1, noIn);
->>>>>>> 5d96bbd7
   }
 
   // Parse binary operators with the operator precedence parsing
@@ -3147,11 +3083,7 @@
 
   // Parse unary operators, both prefix and postfix.
 
-<<<<<<< HEAD
-  function parseMaybeUnary(isStatement) {
-=======
   function parseMaybeUnary(refShorthandDefaultPos) {
->>>>>>> 5d96bbd7
     if (tokType.prefix) {
       var node = startNode(), update = tokType.isUpdate;
       node.operator = tokVal;
@@ -3166,12 +3098,8 @@
       return finishNode(node, update ? "UpdateExpression" : "UnaryExpression");
     }
     var start = storeCurrentPos();
-<<<<<<< HEAD
-    var expr = parseExprSubscripts(isStatement);
-=======
     var expr = parseExprSubscripts(refShorthandDefaultPos);
     if (refShorthandDefaultPos && refShorthandDefaultPos.start) return expr;
->>>>>>> 5d96bbd7
     while (tokType.postfix && !canInsertSemicolon()) {
       var node = startNodeAt(start);
       node.operator = tokVal;
@@ -3186,17 +3114,11 @@
 
   // Parse call, dot, and `[]`-subscript expressions.
 
-<<<<<<< HEAD
-  function parseExprSubscripts(isStatement) {
-    var start = storeCurrentPos();
-    return parseSubscripts(parseExprAtom(isStatement), start);
-=======
   function parseExprSubscripts(refShorthandDefaultPos) {
     var start = storeCurrentPos();
     var expr = parseExprAtom(refShorthandDefaultPos);
     if (refShorthandDefaultPos && refShorthandDefaultPos.start) return expr;
     return parseSubscripts(expr, start);
->>>>>>> 5d96bbd7
   }
 
   function parseSubscripts(base, start, noCalls) {
@@ -3246,11 +3168,7 @@
   // `new`, or an expression wrapped in punctuation like `()`, `[]`,
   // or `{}`.
 
-<<<<<<< HEAD
-  function parseExprAtom(isStatement) {
-=======
   function parseExprAtom(refShorthandDefaultPos) {
->>>>>>> 5d96bbd7
     switch (tokType) {
     case _this:
       var node = startNode();
@@ -3311,7 +3229,7 @@
             if (canInsertSemicolon()) return id;
 
             next();
-            return parseFunction(node, isStatement, true);
+            return parseFunction(node, false, true);
           }
         } else if (id.name === "await") {
           if (inAsync) return parseAwait(node);
@@ -3354,13 +3272,8 @@
       // check whether this is array comprehension or regular array
       if (options.ecmaVersion >= 7 && tokType === _for) {
         return parseComprehension(node, false);
-<<<<<<< HEAD
-        }
-      node.elements = parseExprList(_bracketR, true, true);
-=======
       }
       node.elements = parseExprList(_bracketR, true, true, refShorthandDefaultPos);
->>>>>>> 5d96bbd7
       return finishNode(node, "ArrayExpression");
 
     case _braceL:
@@ -3534,7 +3447,7 @@
           isGenerator = eat(_star);
         }
       }
-      if (options.ecmaVersion >= 7 && tokType === _name && tokVal === "async") {
+      if (options.ecmaVersion >= 7 && isContextual("async")) {
         var asyncId = parseIdent();
         if (tokType === _colon || tokType === _parenL) {
           prop.key = asyncId;
@@ -3721,7 +3634,7 @@
     if (node.superClass && isRelational("<")) {
       node.superTypeParameters = parseTypeParameterInstantiation();
     }
-    if (tokType === _name && tokVal === "implements") {
+    if (isContextual("implements")) {
       next();
       node.implements = parseClassImplements();
     }
@@ -3731,7 +3644,7 @@
     while (!eat(_braceR)) {
       if (eat(_semi)) continue;
       var method = startNode();
-      if (options.ecmaVersion >= 7 && tokType === _name && tokVal === "private") {
+      if (options.ecmaVersion >= 7 && isContextual("private")) {
         next();
         classBody.body.push(parsePrivate(method));
         continue;
@@ -3849,10 +3762,10 @@
 
   // Parses module export declaration.
 
-  function parseExport(node) {
+    function parseExport(node) {
     next();
     // export var|const|let|function|class ...;
-    if (tokType === _var || tokType === _const || tokType === _let || tokType === _function || tokType === _class || tokType === _name && tokVal === 'async') {
+    if (tokType === _var || tokType === _const || tokType === _let || tokType === _function || tokType === _class) {
       node.declaration = parseStatement(true);
       node['default'] = false;
       node.specifiers = null;
@@ -3860,8 +3773,7 @@
     } else
     // export default ...;
     if (eat(_default)) {
-<<<<<<< HEAD
-      var declar = node.declaration = parseExpression(true);
+      var declar = node.declaration = parseMaybeAssign(true);
       if (declar.id) {
         if (declar.type === "FunctionExpression") {
           declar.type = "FunctionDeclaration";
@@ -3869,9 +3781,6 @@
           declar.type = "ClassDeclaration";
         }
       }
-=======
-      node.declaration = parseMaybeAssign();
->>>>>>> 5d96bbd7
       node['default'] = true;
       node.specifiers = null;
       node.source = null;
@@ -4298,7 +4207,7 @@
       return parseDeclareFunction(node);
     } else if (tokType === _var) {
       return parseDeclareVariable(node);
-    } else if (tokType === _name && tokVal === "module") {
+    } else if (isContextual("module")) {
       return parseDeclareModule(node);
     } else {
       unexpected();
@@ -4517,7 +4426,7 @@
     while (tokType !== _braceR) {
       var start = storeCurrentPos();
       node = startNode();
-      if (allowStatic && tokType === _name && tokVal === "static") {
+      if (allowStatic && isContextual("static")) {
         next();
         isStatic = true;
       }
